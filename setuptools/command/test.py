<<<<<<< HEAD
from __future__ import annotations
from collections.abc import Callable
import os
import operator
import sys
import contextlib
import itertools
from typing import TYPE_CHECKING, Generic, TypeVar, overload
import unittest
from distutils.errors import DistutilsError, DistutilsOptionError
from distutils import log
from unittest import TestLoader

from pkg_resources import (
    resource_listdir,
    resource_exists,
    normalize_path,
    working_set,
    evaluate_marker,
    add_activation_listener,
    require,
)
from .._importlib import metadata
from setuptools import Command
from more_itertools import unique_everseen
from jaraco.functools import pass_none

if TYPE_CHECKING:
    from typing_extensions import Self

_T = TypeVar("_T")
_R = TypeVar("_R")


class ScanningLoader(TestLoader):
    def __init__(self):
        TestLoader.__init__(self)
        self._visited = set()

    def loadTestsFromModule(self, module, pattern=None):
        """Return a suite of all tests cases contained in the given module

        If the module is a package, load tests from all the modules in it.
        If the module has an ``additional_tests`` function, call it and add
        the return value to the tests.
        """
        if module in self._visited:
            return None
        self._visited.add(module)

        tests = []
        tests.append(TestLoader.loadTestsFromModule(self, module))

        if hasattr(module, "additional_tests"):
            tests.append(module.additional_tests())

        if hasattr(module, '__path__'):
            for file in resource_listdir(module.__name__, ''):
                if file.endswith('.py') and file != '__init__.py':
                    submodule = module.__name__ + '.' + file[:-3]
                else:
                    if resource_exists(module.__name__, file + '/__init__.py'):
                        submodule = module.__name__ + '.' + file
                    else:
                        continue
                tests.append(self.loadTestsFromName(submodule))

        if len(tests) != 1:
            return self.suiteClass(tests)
        else:
            return tests[0]  # don't create a nested suite for only one return


# adapted from jaraco.classes.properties:NonDataProperty
class NonDataProperty(Generic[_T, _R]):
    def __init__(self, fget: Callable[[_T], _R]):
        self.fget = fget

    @overload
    def __get__(self, obj: None, objtype: object = None) -> Self: ...
    @overload
    def __get__(self, obj: _T, objtype: object = None) -> _R: ...
    def __get__(self, obj: _T | None, objtype: object = None) -> Self | _R:
        if obj is None:
            return self
        return self.fget(obj)
=======
from setuptools import Command
from setuptools.warnings import SetuptoolsDeprecationWarning


def __getattr__(name):
    if name == 'test':
        SetuptoolsDeprecationWarning.emit(
            "The test command is disabled and references to it are deprecated.",
            "Please remove any references to `setuptools.command.test` in all "
            "supported versions of the affected package.",
            due_date=(2024, 11, 15),
            stacklevel=2,
        )
        return _test
    raise AttributeError(name)
>>>>>>> 35951130


class _test(Command):
    """
    Stub to warn when test command is referenced or used.
    """

    description = "stub for old test command (do not use)"

    user_options = [
        ('test-module=', 'm', "Run 'test_suite' in specified module"),
        (
            'test-suite=',
            's',
            "Run single test, case or suite (e.g. 'module.test_suite')",
        ),
        ('test-runner=', 'r', "Test runner to use"),
    ]

    def initialize_options(self):
        pass

    def finalize_options(self):
        pass

    def run(self):
        raise RuntimeError("Support for the test command was removed in Setuptools 72")<|MERGE_RESOLUTION|>--- conflicted
+++ resolved
@@ -1,91 +1,3 @@
-<<<<<<< HEAD
-from __future__ import annotations
-from collections.abc import Callable
-import os
-import operator
-import sys
-import contextlib
-import itertools
-from typing import TYPE_CHECKING, Generic, TypeVar, overload
-import unittest
-from distutils.errors import DistutilsError, DistutilsOptionError
-from distutils import log
-from unittest import TestLoader
-
-from pkg_resources import (
-    resource_listdir,
-    resource_exists,
-    normalize_path,
-    working_set,
-    evaluate_marker,
-    add_activation_listener,
-    require,
-)
-from .._importlib import metadata
-from setuptools import Command
-from more_itertools import unique_everseen
-from jaraco.functools import pass_none
-
-if TYPE_CHECKING:
-    from typing_extensions import Self
-
-_T = TypeVar("_T")
-_R = TypeVar("_R")
-
-
-class ScanningLoader(TestLoader):
-    def __init__(self):
-        TestLoader.__init__(self)
-        self._visited = set()
-
-    def loadTestsFromModule(self, module, pattern=None):
-        """Return a suite of all tests cases contained in the given module
-
-        If the module is a package, load tests from all the modules in it.
-        If the module has an ``additional_tests`` function, call it and add
-        the return value to the tests.
-        """
-        if module in self._visited:
-            return None
-        self._visited.add(module)
-
-        tests = []
-        tests.append(TestLoader.loadTestsFromModule(self, module))
-
-        if hasattr(module, "additional_tests"):
-            tests.append(module.additional_tests())
-
-        if hasattr(module, '__path__'):
-            for file in resource_listdir(module.__name__, ''):
-                if file.endswith('.py') and file != '__init__.py':
-                    submodule = module.__name__ + '.' + file[:-3]
-                else:
-                    if resource_exists(module.__name__, file + '/__init__.py'):
-                        submodule = module.__name__ + '.' + file
-                    else:
-                        continue
-                tests.append(self.loadTestsFromName(submodule))
-
-        if len(tests) != 1:
-            return self.suiteClass(tests)
-        else:
-            return tests[0]  # don't create a nested suite for only one return
-
-
-# adapted from jaraco.classes.properties:NonDataProperty
-class NonDataProperty(Generic[_T, _R]):
-    def __init__(self, fget: Callable[[_T], _R]):
-        self.fget = fget
-
-    @overload
-    def __get__(self, obj: None, objtype: object = None) -> Self: ...
-    @overload
-    def __get__(self, obj: _T, objtype: object = None) -> _R: ...
-    def __get__(self, obj: _T | None, objtype: object = None) -> Self | _R:
-        if obj is None:
-            return self
-        return self.fget(obj)
-=======
 from setuptools import Command
 from setuptools.warnings import SetuptoolsDeprecationWarning
 
@@ -101,7 +13,6 @@
         )
         return _test
     raise AttributeError(name)
->>>>>>> 35951130
 
 
 class _test(Command):
