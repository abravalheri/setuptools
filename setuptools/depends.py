from __future__ import generators
import sys, imp, marshal
from imp import PKG_DIRECTORY, PY_COMPILED, PY_SOURCE, PY_FROZEN
from distutils.version import StrictVersion, LooseVersion

__all__ = [
    'Require', 'find_module', 'get_module_constant', 'extract_constant'
]

class Require:
    """A prerequisite to building or installing a distribution"""

    def __init__(self,name,requested_version,module,homepage='',
        attribute=None,format=None
    ):

        if format is None and requested_version is not None:
            format = StrictVersion

        if format is not None:
            requested_version = format(requested_version)
            if attribute is None:
                attribute = '__version__'

        self.__dict__.update(locals())
        del self.self


    def full_name(self):
        """Return full package/distribution name, w/version"""
        if self.requested_version is not None:
            return '%s-%s' % (self.name,self.requested_version)
        return self.name


    def version_ok(self,version):
        """Is 'version' sufficiently up-to-date?"""
        return self.attribute is None or self.format is None or \
<<<<<<< HEAD
            str(version)!="unknown" and version >= self.requested_version
=======
            str(version) != "unknown" and version >= self.requested_version
>>>>>>> 3c86c861


    def get_version(self, paths=None, default="unknown"):

        """Get version number of installed module, 'None', or 'default'

        Search 'paths' for module.  If not found, return 'None'.  If found,
        return the extracted version attribute, or 'default' if no version
        attribute was specified, or the value cannot be determined without
        importing the module.  The version is formatted according to the
        requirement's version format (if any), unless it is 'None' or the
        supplied 'default'.
        """

        if self.attribute is None:
            try:
                f,p,i = find_module(self.module,paths)
                if f: f.close()
                return default
            except ImportError:
                return None

        v = get_module_constant(self.module,self.attribute,default,paths)

        if v is not None and v is not default and self.format is not None:
            return self.format(v)

        return v


    def is_present(self,paths=None):
        """Return true if dependency is present on 'paths'"""
        return self.get_version(paths) is not None


    def is_current(self,paths=None):
        """Return true if dependency is present and up-to-date on 'paths'"""
        version = self.get_version(paths)
        if version is None:
            return False
        return self.version_ok(version)


def _iter_code(code):

    """Yield '(op,arg)' pair for each operation in code object 'code'"""

    from array import array
    from dis import HAVE_ARGUMENT, EXTENDED_ARG

    bytes = array('b',code.co_code)
    eof = len(code.co_code)

    ptr = 0
    extended_arg = 0

    while ptr<eof:

        op = bytes[ptr]

        if op>=HAVE_ARGUMENT:

            arg = bytes[ptr+1] + bytes[ptr+2]*256 + extended_arg
            ptr += 3

            if op==EXTENDED_ARG:
                extended_arg = arg * long_type(65536)
                continue

        else:
            arg = None
            ptr += 1

        yield op,arg










def find_module(module, paths=None):
    """Just like 'imp.find_module()', but with package support"""

    parts = module.split('.')

    while parts:
        part = parts.pop(0)
        f, path, (suffix,mode,kind) = info = imp.find_module(part, paths)

        if kind==PKG_DIRECTORY:
            parts = parts or ['__init__']
            paths = [path]

        elif parts:
            raise ImportError("Can't find %r in %s" % (parts,module))

    return info
























def get_module_constant(module, symbol, default=-1, paths=None):

    """Find 'module' by searching 'paths', and extract 'symbol'

    Return 'None' if 'module' does not exist on 'paths', or it does not define
    'symbol'.  If the module defines 'symbol' as a constant, return the
    constant.  Otherwise, return 'default'."""

    try:
        f, path, (suffix,mode,kind) = find_module(module,paths)
    except ImportError:
        # Module doesn't exist
        return None

    try:
        if kind==PY_COMPILED:
            f.read(8)   # skip magic & date
            code = marshal.load(f)
        elif kind==PY_FROZEN:
            code = imp.get_frozen_object(module)
        elif kind==PY_SOURCE:
            code = compile(f.read(), path, 'exec')
        else:
            # Not something we can parse; we'll have to import it.  :(
            if module not in sys.modules:
                imp.load_module(module,f,path,(suffix,mode,kind))
            return getattr(sys.modules[module],symbol,None)

    finally:
        if f:
            f.close()

    return extract_constant(code,symbol,default)








def extract_constant(code,symbol,default=-1):
    """Extract the constant value of 'symbol' from 'code'

    If the name 'symbol' is bound to a constant value by the Python code
    object 'code', return that value.  If 'symbol' is bound to an expression,
    return 'default'.  Otherwise, return 'None'.

    Return value is based on the first assignment to 'symbol'.  'symbol' must
    be a global, or at least a non-"fast" local in the code block.  That is,
    only 'STORE_NAME' and 'STORE_GLOBAL' opcodes are checked, and 'symbol'
    must be present in 'code.co_names'.
    """

    if symbol not in code.co_names:
        # name's not there, can't possibly be an assigment
        return None

    name_idx = list(code.co_names).index(symbol)

    STORE_NAME = 90
    STORE_GLOBAL = 97
    LOAD_CONST = 100

    const = default

    for op, arg in _iter_code(code):

        if op==LOAD_CONST:
            const = code.co_consts[arg]
        elif arg==name_idx and (op==STORE_NAME or op==STORE_GLOBAL):
            return const
        else:
            const = default
            
if sys.platform.startswith('java') or sys.platform == 'cli':
    # XXX it'd be better to test assertions about bytecode instead...
    del extract_constant, get_module_constant
    __all__.remove('extract_constant')
    __all__.remove('get_module_constant')

<|MERGE_RESOLUTION|>--- conflicted
+++ resolved
@@ -36,11 +36,7 @@
     def version_ok(self,version):
         """Is 'version' sufficiently up-to-date?"""
         return self.attribute is None or self.format is None or \
-<<<<<<< HEAD
-            str(version)!="unknown" and version >= self.requested_version
-=======
             str(version) != "unknown" and version >= self.requested_version
->>>>>>> 3c86c861
 
 
     def get_version(self, paths=None, default="unknown"):
