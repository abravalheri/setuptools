import os
import sys
import tempfile
import operator
import functools
import itertools
import re
import contextlib
import pickle

from six.moves import builtins

import pkg_resources

if os.name == "java":
    import org.python.modules.posix.PosixModule as _os
else:
    _os = sys.modules[os.name]
try:
    _file = file
except NameError:
    _file = None
_open = open
from distutils.errors import DistutilsError
from pkg_resources import working_set

<<<<<<< HEAD
=======
from setuptools import compat
from setuptools.compat import builtins

>>>>>>> 41f2c5ec
__all__ = [
    "AbstractSandbox", "DirectorySandbox", "SandboxViolation", "run_setup",
]

def _execfile(filename, globals, locals=None):
    """
    Python 3 implementation of execfile.
    """
    mode = 'rb'
    # Python 2.6 compile requires LF for newlines, so use deprecated
    #  Universal newlines support.
    if sys.version_info < (2, 7):
        mode += 'U'
    with open(filename, mode) as stream:
        script = stream.read()
    if locals is None:
        locals = globals
    code = compile(script, filename, 'exec')
    exec(code, globals, locals)


@contextlib.contextmanager
def save_argv():
    saved = sys.argv[:]
    try:
        yield saved
    finally:
        sys.argv[:] = saved


@contextlib.contextmanager
def save_path():
    saved = sys.path[:]
    try:
        yield saved
    finally:
        sys.path[:] = saved


@contextlib.contextmanager
def override_temp(replacement):
    """
    Monkey-patch tempfile.tempdir with replacement, ensuring it exists
    """
    if not os.path.isdir(replacement):
        os.makedirs(replacement)

    saved = tempfile.tempdir

    tempfile.tempdir = replacement

    try:
        yield
    finally:
        tempfile.tempdir = saved


@contextlib.contextmanager
def pushd(target):
    saved = os.getcwd()
    os.chdir(target)
    try:
        yield saved
    finally:
        os.chdir(saved)


@contextlib.contextmanager
def save_modules():
    """
    Context in which imported modules are saved.

    Translates exceptions internal to the context into the equivalent exception
    outside the context.
    """
    saved = sys.modules.copy()
    try:
        try:
            yield saved
        except:
            # dump any exception
            class_, exc, tb = sys.exc_info()
            saved_cls = pickle.dumps(class_)
            saved_exc = pickle.dumps(exc)
            raise
        finally:
            sys.modules.update(saved)
            # remove any modules imported since
            del_modules = (
                mod_name for mod_name in sys.modules
                if mod_name not in saved
                # exclude any encodings modules. See #285
                and not mod_name.startswith('encodings.')
            )
            _clear_modules(del_modules)
    except:
        # reload and re-raise any exception, using restored modules
        class_, exc, tb = sys.exc_info()
        new_cls = pickle.loads(saved_cls)
        new_exc = pickle.loads(saved_exc)
        compat.reraise(new_cls, new_exc, tb)


def _clear_modules(module_names):
    for mod_name in list(module_names):
        del sys.modules[mod_name]


@contextlib.contextmanager
def save_pkg_resources_state():
    saved = pkg_resources.__getstate__()
    try:
        yield saved
    finally:
        pkg_resources.__setstate__(saved)


@contextlib.contextmanager
def setup_context(setup_dir):
    temp_dir = os.path.join(setup_dir, 'temp')
    with save_pkg_resources_state():
        with save_modules():
            hide_setuptools()
            with save_path():
                with save_argv():
                    with override_temp(temp_dir):
                        with pushd(setup_dir):
                            # ensure setuptools commands are available
                            __import__('setuptools')
                            yield


def _needs_hiding(mod_name):
    """
    >>> _needs_hiding('setuptools')
    True
    >>> _needs_hiding('pkg_resources')
    True
    >>> _needs_hiding('setuptools_plugin')
    False
    >>> _needs_hiding('setuptools.__init__')
    True
    >>> _needs_hiding('distutils')
    True
    """
    pattern = re.compile('(setuptools|pkg_resources|distutils)(\.|$)')
    return bool(pattern.match(mod_name))


def hide_setuptools():
    """
    Remove references to setuptools' modules from sys.modules to allow the
    invocation to import the most appropriate setuptools. This technique is
    necessary to avoid issues such as #315 where setuptools upgrading itself
    would fail to find a function declared in the metadata.
    """
    modules = filter(_needs_hiding, sys.modules)
    _clear_modules(modules)


def run_setup(setup_script, args):
    """Run a distutils setup script, sandboxed in its directory"""
    setup_dir = os.path.abspath(os.path.dirname(setup_script))
    with setup_context(setup_dir):
        try:
            sys.argv[:] = [setup_script]+list(args)
            sys.path.insert(0, setup_dir)
            # reset to include setup dir, w/clean callback list
            working_set.__init__()
            working_set.callbacks.append(lambda dist:dist.activate())
            def runner():
                ns = dict(__file__=setup_script, __name__='__main__')
                _execfile(setup_script, ns)
            DirectorySandbox(setup_dir).run(runner)
        except SystemExit:
            v = sys.exc_info()[1]
            if v.args and v.args[0]:
                raise
            # Normal exit, just return


class AbstractSandbox:
    """Wrap 'os' module and 'open()' builtin for virtualizing setup scripts"""

    _active = False

    def __init__(self):
        self._attrs = [
            name for name in dir(_os)
                if not name.startswith('_') and hasattr(self,name)
        ]

    def _copy(self, source):
        for name in self._attrs:
            setattr(os, name, getattr(source,name))

    def run(self, func):
        """Run 'func' under os sandboxing"""
        try:
            self._copy(self)
            if _file:
                builtins.file = self._file
            builtins.open = self._open
            self._active = True
            return func()
        finally:
            self._active = False
            if _file:
                builtins.file = _file
            builtins.open = _open
            self._copy(_os)

    def _mk_dual_path_wrapper(name):
        original = getattr(_os,name)
        def wrap(self,src,dst,*args,**kw):
            if self._active:
                src,dst = self._remap_pair(name,src,dst,*args,**kw)
            return original(src,dst,*args,**kw)
        return wrap

    for name in ["rename", "link", "symlink"]:
        if hasattr(_os,name): locals()[name] = _mk_dual_path_wrapper(name)

    def _mk_single_path_wrapper(name, original=None):
        original = original or getattr(_os,name)
        def wrap(self,path,*args,**kw):
            if self._active:
                path = self._remap_input(name,path,*args,**kw)
            return original(path,*args,**kw)
        return wrap

    if _file:
        _file = _mk_single_path_wrapper('file', _file)
    _open = _mk_single_path_wrapper('open', _open)
    for name in [
        "stat", "listdir", "chdir", "open", "chmod", "chown", "mkdir",
        "remove", "unlink", "rmdir", "utime", "lchown", "chroot", "lstat",
        "startfile", "mkfifo", "mknod", "pathconf", "access"
    ]:
        if hasattr(_os,name): locals()[name] = _mk_single_path_wrapper(name)

    def _mk_single_with_return(name):
        original = getattr(_os,name)
        def wrap(self,path,*args,**kw):
            if self._active:
                path = self._remap_input(name,path,*args,**kw)
                return self._remap_output(name, original(path,*args,**kw))
            return original(path,*args,**kw)
        return wrap

    for name in ['readlink', 'tempnam']:
        if hasattr(_os,name): locals()[name] = _mk_single_with_return(name)

    def _mk_query(name):
        original = getattr(_os,name)
        def wrap(self,*args,**kw):
            retval = original(*args,**kw)
            if self._active:
                return self._remap_output(name, retval)
            return retval
        return wrap

    for name in ['getcwd', 'tmpnam']:
        if hasattr(_os,name): locals()[name] = _mk_query(name)

    def _validate_path(self,path):
        """Called to remap or validate any path, whether input or output"""
        return path

    def _remap_input(self,operation,path,*args,**kw):
        """Called for path inputs"""
        return self._validate_path(path)

    def _remap_output(self,operation,path):
        """Called for path outputs"""
        return self._validate_path(path)

    def _remap_pair(self,operation,src,dst,*args,**kw):
        """Called for path pairs like rename, link, and symlink operations"""
        return (
            self._remap_input(operation+'-from',src,*args,**kw),
            self._remap_input(operation+'-to',dst,*args,**kw)
        )


if hasattr(os, 'devnull'):
    _EXCEPTIONS = [os.devnull,]
else:
    _EXCEPTIONS = []

try:
    from win32com.client.gencache import GetGeneratePath
    _EXCEPTIONS.append(GetGeneratePath())
    del GetGeneratePath
except ImportError:
    # it appears pywin32 is not installed, so no need to exclude.
    pass

class DirectorySandbox(AbstractSandbox):
    """Restrict operations to a single subdirectory - pseudo-chroot"""

    write_ops = dict.fromkeys([
        "open", "chmod", "chown", "mkdir", "remove", "unlink", "rmdir",
        "utime", "lchown", "chroot", "mkfifo", "mknod", "tempnam",
    ])

    _exception_patterns = [
        # Allow lib2to3 to attempt to save a pickled grammar object (#121)
        '.*lib2to3.*\.pickle$',
    ]
    "exempt writing to paths that match the pattern"

    def __init__(self, sandbox, exceptions=_EXCEPTIONS):
        self._sandbox = os.path.normcase(os.path.realpath(sandbox))
        self._prefix = os.path.join(self._sandbox,'')
        self._exceptions = [
            os.path.normcase(os.path.realpath(path))
            for path in exceptions
        ]
        AbstractSandbox.__init__(self)

    def _violation(self, operation, *args, **kw):
        raise SandboxViolation(operation, args, kw)

    if _file:
        def _file(self, path, mode='r', *args, **kw):
            if mode not in ('r', 'rt', 'rb', 'rU', 'U') and not self._ok(path):
                self._violation("file", path, mode, *args, **kw)
            return _file(path,mode,*args,**kw)

    def _open(self, path, mode='r', *args, **kw):
        if mode not in ('r', 'rt', 'rb', 'rU', 'U') and not self._ok(path):
            self._violation("open", path, mode, *args, **kw)
        return _open(path,mode,*args,**kw)

    def tmpnam(self):
        self._violation("tmpnam")

    def _ok(self, path):
        active = self._active
        try:
            self._active = False
            realpath = os.path.normcase(os.path.realpath(path))
            return (
                self._exempted(realpath)
                or realpath == self._sandbox
                or realpath.startswith(self._prefix)
            )
        finally:
            self._active = active

    def _exempted(self, filepath):
        start_matches = (
            filepath.startswith(exception)
            for exception in self._exceptions
        )
        pattern_matches = (
            re.match(pattern, filepath)
            for pattern in self._exception_patterns
        )
        candidates = itertools.chain(start_matches, pattern_matches)
        return any(candidates)

    def _remap_input(self, operation, path, *args, **kw):
        """Called for path inputs"""
        if operation in self.write_ops and not self._ok(path):
            self._violation(operation, os.path.realpath(path), *args, **kw)
        return path

    def _remap_pair(self, operation, src, dst, *args, **kw):
        """Called for path pairs like rename, link, and symlink operations"""
        if not self._ok(src) or not self._ok(dst):
            self._violation(operation, src, dst, *args, **kw)
        return (src,dst)

    def open(self, file, flags, mode=0o777, *args, **kw):
        """Called for low-level os.open()"""
        if flags & WRITE_FLAGS and not self._ok(file):
            self._violation("os.open", file, flags, mode, *args, **kw)
        return _os.open(file,flags,mode, *args, **kw)

WRITE_FLAGS = functools.reduce(
    operator.or_, [getattr(_os, a, 0) for a in
        "O_WRONLY O_RDWR O_APPEND O_CREAT O_TRUNC O_TEMPORARY".split()]
)

class SandboxViolation(DistutilsError):
    """A setup script attempted to modify the filesystem outside the sandbox"""

    def __str__(self):
        return """SandboxViolation: %s%r %s

The package setup script has attempted to modify files on your system
that are not within the EasyInstall build area, and has been aborted.

This package cannot be safely installed by EasyInstall, and may not
support alternate installation locations even if you run its setup
script by hand.  Please inform the package's author and the EasyInstall
maintainers to find out if a fix or workaround is available.""" % self.args



























#<|MERGE_RESOLUTION|>--- conflicted
+++ resolved
@@ -8,6 +8,7 @@
 import contextlib
 import pickle
 
+import six
 from six.moves import builtins
 
 import pkg_resources
@@ -24,12 +25,6 @@
 from distutils.errors import DistutilsError
 from pkg_resources import working_set
 
-<<<<<<< HEAD
-=======
-from setuptools import compat
-from setuptools.compat import builtins
-
->>>>>>> 41f2c5ec
 __all__ = [
     "AbstractSandbox", "DirectorySandbox", "SandboxViolation", "run_setup",
 ]
@@ -130,7 +125,7 @@
         class_, exc, tb = sys.exc_info()
         new_cls = pickle.loads(saved_cls)
         new_exc = pickle.loads(saved_exc)
-        compat.reraise(new_cls, new_exc, tb)
+        six.reraise(new_cls, new_exc, tb)
 
 
 def _clear_modules(module_names):
