import importlib.util
import sys


class VendorImporter:
    """
    A PEP 302 meta path importer for finding optionally-vendored
    or otherwise naturally-installed packages from root_name.
    """

    def __init__(self, root_name, vendored_names=(), vendor_pkg=None):
        self.root_name = root_name
        self.vendored_names = set(vendored_names)
        self.vendor_pkg = vendor_pkg or root_name.replace('extern', '_vendor')

    @property
    def search_path(self):
        """
        Search first the vendor package then as a natural package.
        """
        yield self.vendor_pkg + '.'
        yield ''

    def _module_matches_namespace(self, fullname):
        """Figure out if the target module is vendored."""
        root, base, target = fullname.partition(self.root_name + '.')
        return not root and any(map(target.startswith, self.vendored_names))

    def load_module(self, fullname):
        """
        Iterate over the search path to locate and load fullname.
        """
        root, base, target = fullname.partition(self.root_name + '.')
        for prefix in self.search_path:
            try:
                extant = prefix + target
                __import__(extant)
                mod = sys.modules[extant]
                sys.modules[fullname] = mod
                return mod
            except ImportError:
                pass
        else:
            raise ImportError(
                "The '{target}' package is required; "
                "normally this is bundled with this package so if you get "
                "this warning, consult the packager of your "
                "distribution.".format(**locals())
            )

    def create_module(self, spec):
        return self.load_module(spec.name)

    def exec_module(self, module):
        pass

    def find_spec(self, fullname, path=None, target=None):
        """Return a module spec for vendored names."""
        return (
            importlib.util.spec_from_loader(fullname, self)
            if self._module_matches_namespace(fullname) else None
        )

    def install(self):
        """
        Install this importer into sys.meta_path if not already present.
        """
        if self not in sys.meta_path:
            sys.meta_path.append(self)


names = (
    'packaging', 'pyparsing', 'ordered_set', 'more_itertools', 'importlib_metadata',
<<<<<<< HEAD
    'zipp', 'importlib_resources', 'jaraco', 'typing_extensions', 'tomli',
    '_validate_pyproject',
=======
    'zipp', 'importlib_resources', 'jaraco', 'typing_extensions', 'nspektr',
>>>>>>> 02f3821b
)
VendorImporter(__name__, names, 'setuptools._vendor').install()<|MERGE_RESOLUTION|>--- conflicted
+++ resolved
@@ -71,11 +71,7 @@
 
 names = (
     'packaging', 'pyparsing', 'ordered_set', 'more_itertools', 'importlib_metadata',
-<<<<<<< HEAD
-    'zipp', 'importlib_resources', 'jaraco', 'typing_extensions', 'tomli',
-    '_validate_pyproject',
-=======
     'zipp', 'importlib_resources', 'jaraco', 'typing_extensions', 'nspektr',
->>>>>>> 02f3821b
+    'tomli', '_validate_pyproject',
 )
 VendorImporter(__name__, names, 'setuptools._vendor').install()