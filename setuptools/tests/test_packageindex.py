import sys
import os
import distutils.errors
import platform
import urllib.request
import urllib.error
import http.client
from unittest import mock

import pytest

import setuptools.package_index
from .textwrap import DALS


class TestPackageIndex:
    def test_regex(self):
        hash_url = 'http://other_url?:action=show_md5&amp;'
        hash_url += 'digest=0123456789abcdef0123456789abcdef'
        doc = """
            <a href="http://some_url">Name</a>
            (<a title="MD5 hash"
            href="{hash_url}">md5</a>)
        """.lstrip().format(
            **locals()
        )
        assert setuptools.package_index.PYPI_MD5.match(doc)

    def test_bad_url_bad_port(self):
        index = setuptools.package_index.PackageIndex()
        url = 'http://127.0.0.1:0/nonesuch/test_package_index'
        try:
            v = index.open_url(url)
        except Exception as v:
            assert url in str(v)
        else:
            assert isinstance(v, urllib.error.HTTPError)

    def test_bad_url_typo(self):
        # issue 16
        # easy_install inquant.contentmirror.plone breaks because of a typo
        # in its home URL
        index = setuptools.package_index.PackageIndex(hosts=('www.example.com',))

        url = (
            'url:%20https://svn.plone.org/svn'
            '/collective/inquant.contentmirror.plone/trunk'
        )
        try:
            v = index.open_url(url)
        except Exception as v:
            assert url in str(v)
        else:
            assert isinstance(v, urllib.error.HTTPError)

    def test_bad_url_bad_status_line(self):
        index = setuptools.package_index.PackageIndex(hosts=('www.example.com',))

        def _urlopen(*args):
            raise http.client.BadStatusLine('line')

        index.opener = _urlopen
        url = 'http://example.com'
        try:
            index.open_url(url)
        except Exception as exc:
            assert 'line' in str(exc)
        else:
            raise AssertionError('Should have raise here!')

    def test_bad_url_double_scheme(self):
        """
        A bad URL with a double scheme should raise a DistutilsError.
        """
        index = setuptools.package_index.PackageIndex(hosts=('www.example.com',))

        # issue 20
        url = 'http://http://svn.pythonpaste.org/Paste/wphp/trunk'
        try:
            index.open_url(url)
        except distutils.errors.DistutilsError as error:
            msg = str(error)
            assert (
                'nonnumeric port' in msg
                or 'getaddrinfo failed' in msg
                or 'Name or service not known' in msg
            )
            return
        raise RuntimeError("Did not raise")

    def test_bad_url_screwy_href(self):
        index = setuptools.package_index.PackageIndex(hosts=('www.example.com',))

        # issue #160
        if sys.version_info[0] == 2 and sys.version_info[1] == 7:
            # this should not fail
            url = 'http://example.com'
            page = '<a href="http://www.famfamfam.com](' 'http://www.famfamfam.com/">'
            index.process_index(url, page)

    def test_url_ok(self):
        index = setuptools.package_index.PackageIndex(hosts=('www.example.com',))
        url = 'file:///tmp/test_package_index'
        assert index.url_ok(url, True)

    def test_parse_bdist_wininst(self):
        parse = setuptools.package_index.parse_bdist_wininst

        actual = parse('reportlab-2.5.win32-py2.4.exe')
        expected = 'reportlab-2.5', '2.4', 'win32'
        assert actual == expected

        actual = parse('reportlab-2.5.win32.exe')
        expected = 'reportlab-2.5', None, 'win32'
        assert actual == expected

        actual = parse('reportlab-2.5.win-amd64-py2.7.exe')
        expected = 'reportlab-2.5', '2.7', 'win-amd64'
        assert actual == expected

        actual = parse('reportlab-2.5.win-amd64.exe')
        expected = 'reportlab-2.5', None, 'win-amd64'
        assert actual == expected

    def test__vcs_split_rev_from_url(self):
        """
        Test the basic usage of _vcs_split_rev_from_url
        """
        vsrfu = setuptools.package_index.PackageIndex._vcs_split_rev_from_url
        url, rev = vsrfu('https://example.com/bar@2995')
        assert url == 'https://example.com/bar'
        assert rev == '2995'

    def test_local_index(self, tmpdir):
        """
        local_open should be able to read an index from the file system.
        """
        index_file = tmpdir / 'index.html'
        with index_file.open('w') as f:
            f.write('<div>content</div>')
        url = 'file:' + urllib.request.pathname2url(str(tmpdir)) + '/'
        res = setuptools.package_index.local_open(url)
        assert 'content' in res.read()

    def test_egg_fragment(self):
        """
        EGG fragments must comply to PEP 440
        """
        epoch = [
            '',
            '1!',
        ]
        releases = [
            '0',
            '0.0',
            '0.0.0',
        ]
        pre = [
            'a0',
            'b0',
            'rc0',
        ]
        post = ['.post0']
        dev = [
            '.dev0',
        ]
        local = [
            ('', ''),
            ('+ubuntu.0', '+ubuntu.0'),
            ('+ubuntu-0', '+ubuntu.0'),
            ('+ubuntu_0', '+ubuntu.0'),
        ]
        versions = [
            [''.join([e, r, p, loc]) for loc in locs]
            for e in epoch
            for r in releases
            for p in sum([pre, post, dev], [''])
            for locs in local
        ]
        for v, vc in versions:
<<<<<<< HEAD
            dists = list(setuptools.package_index.distros_for_url(
                'http://example.com/example-foo.zip#egg=example-foo-' + v))
=======
            dists = list(
                setuptools.package_index.distros_for_url(
                    'http://example.com/example.zip#egg=example-' + v
                )
            )
>>>>>>> 82eee6a9
            assert dists[0].version == ''
            assert dists[1].version == vc

    def test_download_git_with_rev(self, tmpdir):
        url = 'git+https://github.example/group/project@master#egg=foo'
        index = setuptools.package_index.PackageIndex()

        with mock.patch("os.system") as os_system_mock:
            result = index.download(url, str(tmpdir))

        os_system_mock.assert_called()

        expected_dir = str(tmpdir / 'project@master')
        expected = (
            'git clone --quiet ' 'https://github.example/group/project {expected_dir}'
        ).format(**locals())
        first_call_args = os_system_mock.call_args_list[0][0]
        assert first_call_args == (expected,)

        tmpl = 'git -C {expected_dir} checkout --quiet master'
        expected = tmpl.format(**locals())
        assert os_system_mock.call_args_list[1][0] == (expected,)
        assert result == expected_dir

    def test_download_git_no_rev(self, tmpdir):
        url = 'git+https://github.example/group/project#egg=foo'
        index = setuptools.package_index.PackageIndex()

        with mock.patch("os.system") as os_system_mock:
            result = index.download(url, str(tmpdir))

        os_system_mock.assert_called()

        expected_dir = str(tmpdir / 'project')
        expected = (
            'git clone --quiet ' 'https://github.example/group/project {expected_dir}'
        ).format(**locals())
        os_system_mock.assert_called_once_with(expected)

    def test_download_svn(self, tmpdir):
        url = 'svn+https://svn.example/project#egg=foo'
        index = setuptools.package_index.PackageIndex()

        with pytest.warns(UserWarning):
            with mock.patch("os.system") as os_system_mock:
                result = index.download(url, str(tmpdir))

        os_system_mock.assert_called()

        expected_dir = str(tmpdir / 'project')
        expected = (
            'svn checkout -q ' 'svn+https://svn.example/project {expected_dir}'
        ).format(**locals())
        os_system_mock.assert_called_once_with(expected)


class TestContentCheckers:
    def test_md5(self):
        checker = setuptools.package_index.HashChecker.from_url(
            'http://foo/bar#md5=f12895fdffbd45007040d2e44df98478'
        )
        checker.feed('You should probably not be using MD5'.encode('ascii'))
        assert checker.hash.hexdigest() == 'f12895fdffbd45007040d2e44df98478'
        assert checker.is_valid()

    def test_other_fragment(self):
        "Content checks should succeed silently if no hash is present"
        checker = setuptools.package_index.HashChecker.from_url(
            'http://foo/bar#something%20completely%20different'
        )
        checker.feed('anything'.encode('ascii'))
        assert checker.is_valid()

    def test_blank_md5(self):
        "Content checks should succeed if a hash is empty"
        checker = setuptools.package_index.HashChecker.from_url('http://foo/bar#md5=')
        checker.feed('anything'.encode('ascii'))
        assert checker.is_valid()

    def test_get_hash_name_md5(self):
        checker = setuptools.package_index.HashChecker.from_url(
            'http://foo/bar#md5=f12895fdffbd45007040d2e44df98478'
        )
        assert checker.hash_name == 'md5'

    def test_report(self):
        checker = setuptools.package_index.HashChecker.from_url(
            'http://foo/bar#md5=f12895fdffbd45007040d2e44df98478'
        )
        rep = checker.report(lambda x: x, 'My message about %s')
        assert rep == 'My message about md5'


@pytest.fixture
def temp_home(tmpdir, monkeypatch):
    key = (
        'USERPROFILE'
        if platform.system() == 'Windows' and sys.version_info > (3, 8)
        else 'HOME'
    )

    monkeypatch.setitem(os.environ, key, str(tmpdir))
    return tmpdir


class TestPyPIConfig:
    def test_percent_in_password(self, temp_home):
        pypirc = temp_home / '.pypirc'
        pypirc.write(
            DALS(
                """
            [pypi]
            repository=https://pypi.org
            username=jaraco
            password=pity%
        """
            )
        )
        cfg = setuptools.package_index.PyPIConfig()
        cred = cfg.creds_by_repository['https://pypi.org']
        assert cred.username == 'jaraco'
        assert cred.password == 'pity%'


@pytest.mark.timeout(1)
def test_REL_DoS():
    """
    REL should not hang on a contrived attack string.
    """
    setuptools.package_index.REL.search('< rel=' + ' ' * 2**12)<|MERGE_RESOLUTION|>--- conflicted
+++ resolved
@@ -178,16 +178,11 @@
             for locs in local
         ]
         for v, vc in versions:
-<<<<<<< HEAD
-            dists = list(setuptools.package_index.distros_for_url(
-                'http://example.com/example-foo.zip#egg=example-foo-' + v))
-=======
             dists = list(
                 setuptools.package_index.distros_for_url(
-                    'http://example.com/example.zip#egg=example-' + v
+                    'http://example.com/example-foo.zip#egg=example-foo-' + v
                 )
             )
->>>>>>> 82eee6a9
             assert dists[0].version == ''
             assert dists[1].version == vc
 
