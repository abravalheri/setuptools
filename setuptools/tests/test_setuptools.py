--- conflicted
+++ resolved
@@ -215,89 +215,6 @@
             self.dist.exclude(package_dir=['q'])
 
 
-<<<<<<< HEAD
-=======
-@pytest.mark.filterwarnings('ignore:Features are deprecated')
-class TestFeatures:
-    def setup_method(self, method):
-        self.req = Require('Distutils', '1.0.3', 'distutils')
-        self.dist = makeSetup(
-            features={
-                'foo': Feature(
-                    "foo", standard=True, require_features=['baz', self.req]),
-                'bar': Feature("bar", standard=True, packages=['pkg.bar'],
-                               py_modules=['bar_et'], remove=['bar.ext'],
-                               ),
-                'baz': Feature(
-                    "baz", optional=False, packages=['pkg.baz'],
-                    scripts=['scripts/baz_it'],
-                    libraries=[('libfoo', 'foo/foofoo.c')]
-                ),
-                'dwim': Feature("DWIM", available=False, remove='bazish'),
-            },
-            script_args=['--without-bar', 'install'],
-            packages=['pkg.bar', 'pkg.foo'],
-            py_modules=['bar_et', 'bazish'],
-            ext_modules=[Extension('bar.ext', ['bar.c'])]
-        )
-
-    def testDefaults(self):
-        assert not Feature(
-            "test", standard=True, remove='x', available=False
-        ).include_by_default()
-        assert Feature("test", standard=True, remove='x').include_by_default()
-        # Feature must have either kwargs, removes, or require_features
-        with pytest.raises(DistutilsSetupError):
-            Feature("test")
-
-    def testAvailability(self):
-        with pytest.raises(DistutilsPlatformError):
-            self.dist.features['dwim'].include_in(self.dist)
-
-    def testFeatureOptions(self):
-        dist = self.dist
-        assert (
-            ('with-dwim', None, 'include DWIM') in dist.feature_options
-        )
-        assert (
-            ('without-dwim', None, 'exclude DWIM (default)')
-            in dist.feature_options
-        )
-        assert (
-            ('with-bar', None, 'include bar (default)') in dist.feature_options
-        )
-        assert (
-            ('without-bar', None, 'exclude bar') in dist.feature_options
-        )
-        assert dist.feature_negopt['without-foo'] == 'with-foo'
-        assert dist.feature_negopt['without-bar'] == 'with-bar'
-        assert dist.feature_negopt['without-dwim'] == 'with-dwim'
-        assert ('without-baz' not in dist.feature_negopt)
-
-    def testUseFeatures(self):
-        dist = self.dist
-        assert dist.with_foo == 1
-        assert dist.with_bar == 0
-        assert dist.with_baz == 1
-        assert ('bar_et' not in dist.py_modules)
-        assert ('pkg.bar' not in dist.packages)
-        assert ('pkg.baz' in dist.packages)
-        assert ('scripts/baz_it' in dist.scripts)
-        assert (('libfoo', 'foo/foofoo.c') in dist.libraries)
-        assert dist.ext_modules == []
-        assert dist.require_features == [self.req]
-
-        # If we ask for bar, it should fail because we explicitly disabled
-        # it on the command line
-        with pytest.raises(DistutilsOptionError):
-            dist.include_feature('bar')
-
-    def testFeatureWithInvalidRemove(self):
-        with pytest.raises(SystemExit):
-            makeSetup(features={'x': Feature('x', remove='y')})
-
-
->>>>>>> 25edd195
 class TestCommandTests:
     def testTestIsCommand(self):
         test_cmd = makeSetup().get_command_obj('test')
