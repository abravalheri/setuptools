--- conflicted
+++ resolved
@@ -31,16 +31,10 @@
 	pytest >= 6
 	pytest-checkdocs >= 2.4
 	pytest-cov
-<<<<<<< HEAD
 	# disabled
-	#pytest-mypy >= 0.9.1; \
+	#pytest-mypy; \
 	#	# workaround for jaraco/skeleton#22
 	#	python_implementation != "PyPy"
-=======
-	pytest-mypy; \
-		# workaround for jaraco/skeleton#22
-		python_implementation != "PyPy"
->>>>>>> b8c6c153
 	pytest-enabler >= 2.2
 	pytest-ruff >= 0.2.1
 
