[egg_info]
tag_build = .post
tag_date = 1

[aliases]
clean_egg_info = egg_info -Db ''
release = clean_egg_info sdist bdist_wheel
source = register sdist binary
binary = bdist_egg upload --show-response

[upload]
repository = https://upload.pypi.org/legacy/

[sdist]
formats = zip

[metadata]
name = setuptools
<<<<<<< HEAD
version = 49.0.1
=======
version = 49.1.0
>>>>>>> 5e179ffc
description = Easily download, build, install, upgrade, and uninstall Python packages
author = Python Packaging Authority
author_email = distutils-sig@python.org
long_description = file: README.rst
long_description_content_type = text/x-rst; charset=UTF-8
license_file = LICENSE
keywords = CPAN PyPI distutils eggs package management
url = https://github.com/pypa/setuptools
project_urls =
    Documentation = https://setuptools.readthedocs.io/
classifiers =
    Development Status :: 5 - Production/Stable
    Intended Audience :: Developers
    License :: OSI Approved :: MIT License
    Operating System :: OS Independent
    Programming Language :: Python :: 3
    Programming Language :: Python :: 3 :: Only
    Programming Language :: Python :: 3.5
    Programming Language :: Python :: 3.6
    Programming Language :: Python :: 3.7
    Programming Language :: Python :: 3.8
    Topic :: Software Development :: Libraries :: Python Modules
    Topic :: System :: Archiving :: Packaging
    Topic :: System :: Systems Administration
    Topic :: Utilities

[options]
zip_safe = True
python_requires = >=3.5
py_modules = easy_install
packages = find:

[options.packages.find]
exclude = *.tests

[options.extras_require]
ssl =
    wincertstore==0.2; sys_platform=='win32'

certs =
    certifi==2016.9.26

tests =
    mock
    pytest-flake8
    flake8-2020; python_version>="3.6"
    virtualenv>=13.0.0
    pytest-virtualenv>=1.2.7
    pytest>=3.7
    wheel
    coverage>=4.5.1
    pytest-cov>=2.5.1
    paver; python_version>="3.6"
    futures; python_version=="2.7"
    pip>=19.1 # For proper file:// URLs support.

docs =
    # Keep these in sync with docs/requirements.txt
    sphinx
    jaraco.packaging>=6.1
    rst.linker>=1.9
    pygments-github-lexers==0.0.5<|MERGE_RESOLUTION|>--- conflicted
+++ resolved
@@ -16,11 +16,7 @@
 
 [metadata]
 name = setuptools
-<<<<<<< HEAD
-version = 49.0.1
-=======
 version = 49.1.0
->>>>>>> 5e179ffc
 description = Easily download, build, install, upgrade, and uninstall Python packages
 author = Python Packaging Authority
 author_email = distutils-sig@python.org
