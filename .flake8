--- conflicted
+++ resolved
@@ -1,15 +1,11 @@
 [flake8]
 max-line-length = 88
-<<<<<<< HEAD
-extend-exclude =
-	build
-=======
 
 # jaraco/skeleton#34
 max-complexity = 10
 
-exclude =
->>>>>>> bf195695
+extend-exclude =
+	build
 	setuptools/_vendor
 	setuptools/_distutils
 	pkg_resources/_vendor
