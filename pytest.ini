[pytest]
norecursedirs=dist build .tox .eggs
addopts=
	--doctest-modules
	--doctest-glob=pkg_resources/api_tests.txt
	-r sxX
doctest_optionflags=ALLOW_UNICODE ELLIPSIS
filterwarnings=
	# Fail on warnings
	error

	## upstream
	# Suppress deprecation warning in flake8
	ignore:SelectableGroups dict interface is deprecated::flake8

	# shopkeep/pytest-black#55
	ignore:<class 'pytest_black.BlackItem'> is not using a cooperative constructor:pytest.PytestDeprecationWarning
	ignore:The \(fspath. py.path.local\) argument to BlackItem is deprecated.:pytest.PytestDeprecationWarning

	# tholo/pytest-flake8#83
	ignore:<class 'pytest_flake8.Flake8Item'> is not using a cooperative constructor:pytest.PytestDeprecationWarning
	ignore:The \(fspath. py.path.local\) argument to Flake8Item is deprecated.:pytest.PytestDeprecationWarning

	# dbader/pytest-mypy#131
<<<<<<< HEAD
	ignore:The \(fspath. py.path.local\) argument to MypyFile is deprecated.:pytest.PytestRemovedIn8Warning
	## end upstream

	# https://github.com/pypa/setuptools/issues/1823
	ignore:bdist_wininst command is deprecated
	# Suppress this error; unimportant for CI tests
	ignore:Extraction path is writable by group/others:UserWarning
	# Suppress weird RuntimeWarning.
	ignore:Parent module 'setuptools' not found while handling absolute import:RuntimeWarning
	# Suppress use of bytes for filenames on Windows until fixed #2016
	ignore:The Windows bytes API has been deprecated:DeprecationWarning

	# https://github.com/pypa/setuptools/issues/2823
	ignore:setuptools.installer is deprecated.

	# https://github.com/pypa/setuptools/issues/917
	ignore:setup.py install is deprecated.
	ignore:easy_install command is deprecated.

	# https://github.com/pypa/setuptools/issues/2497
	ignore:.* is an invalid version and will not be supported::pkg_resources

	# https://github.com/pypa/setuptools/pull/2865#issuecomment-965700112
	# ideally would apply to Python 3.10+ when
	# SETUPTOOLS_USE_DISTUTILS=stdlib but for
	# https://github.com/pytest-dev/pytest/discussions/9296
	ignore:The distutils.sysconfig module is deprecated, use sysconfig instead
	ignore:The distutils package is deprecated.*

	# Workaround for pypa/setuptools#2868
	# ideally would apply to PyPy only but for
	# https://github.com/pytest-dev/pytest/discussions/9296
	ignore:Distutils was imported before setuptools
	ignore:Setuptools is replacing distutils
=======
	ignore:The \(fspath. py.path.local\) argument to MypyFile is deprecated.:pytest.PytestDeprecationWarning
>>>>>>> badffe9a
<|MERGE_RESOLUTION|>--- conflicted
+++ resolved
@@ -22,8 +22,7 @@
 	ignore:The \(fspath. py.path.local\) argument to Flake8Item is deprecated.:pytest.PytestDeprecationWarning
 
 	# dbader/pytest-mypy#131
-<<<<<<< HEAD
-	ignore:The \(fspath. py.path.local\) argument to MypyFile is deprecated.:pytest.PytestRemovedIn8Warning
+	ignore:The \(fspath. py.path.local\) argument to MypyFile is deprecated.:pytest.PytestDeprecationWarning
 	## end upstream
 
 	# https://github.com/pypa/setuptools/issues/1823
@@ -56,7 +55,4 @@
 	# ideally would apply to PyPy only but for
 	# https://github.com/pytest-dev/pytest/discussions/9296
 	ignore:Distutils was imported before setuptools
-	ignore:Setuptools is replacing distutils
-=======
-	ignore:The \(fspath. py.path.local\) argument to MypyFile is deprecated.:pytest.PytestDeprecationWarning
->>>>>>> badffe9a
+	ignore:Setuptools is replacing distutils