[pytest]
norecursedirs=dist build .tox .eggs
addopts=
	--doctest-modules
	--doctest-glob=pkg_resources/api_tests.txt
	-r sxX
doctest_optionflags=ALLOW_UNICODE ELLIPSIS
filterwarnings=
	# Fail on warnings
	error

	## upstream

	# Ensure ResourceWarnings are emitted
	default::ResourceWarning

	# shopkeep/pytest-black#55
	ignore:<class 'pytest_black.BlackItem'> is not using a cooperative constructor:pytest.PytestDeprecationWarning
	ignore:The \(fspath. py.path.local\) argument to BlackItem is deprecated.:pytest.PytestDeprecationWarning
	ignore:BlackItem is an Item subclass and should not be a collector:pytest.PytestWarning

	# shopkeep/pytest-black#67
	ignore:'encoding' argument not specified::pytest_black

	# realpython/pytest-mypy#152
	ignore:'encoding' argument not specified::pytest_mypy

	# python/cpython#100750
	ignore:'encoding' argument not specified::platform

<<<<<<< HEAD
	# Dependencies might not have been updated yet
	default:onerror argument is deprecated, use onexc instead

	## end upstream

	# https://github.com/pypa/setuptools/issues/1823
	ignore:bdist_wininst command is deprecated
	# Suppress this error; unimportant for CI tests
	ignore:Extraction path is writable by group/others:UserWarning
	# Suppress weird RuntimeWarning.
	ignore:Parent module 'setuptools' not found while handling absolute import:RuntimeWarning
	# Suppress use of bytes for filenames on Windows until fixed #2016
	ignore:The Windows bytes API has been deprecated:DeprecationWarning

	# https://github.com/pypa/setuptools/issues/2823
	ignore:setuptools.installer and fetch_build_eggs are deprecated.

	# https://github.com/pypa/setuptools/issues/917
	ignore:setup.py install is deprecated.
	ignore:easy_install command is deprecated.

	# https://github.com/pypa/setuptools/issues/2497
	ignore:.* is an invalid version and will not be supported::pkg_resources

	# https://github.com/pypa/setuptools/pull/2865#issuecomment-965700112
	# ideally would apply to Python 3.10+ when
	# SETUPTOOLS_USE_DISTUTILS=stdlib but for
	# https://github.com/pytest-dev/pytest/discussions/9296
	ignore:The distutils.sysconfig module is deprecated, use sysconfig instead
	ignore:The distutils package is deprecated.*

	# Workaround for pypa/setuptools#2868
	# ideally would apply to PyPy only but for
	# https://github.com/pytest-dev/pytest/discussions/9296
	ignore:Distutils was imported before setuptools
	ignore:Setuptools is replacing distutils

	# suppress warnings in deprecated msvc compilers
	ignore:(bcpp|msvc9?)compiler is deprecated

	ignore:Support for .* in .pyproject.toml. is still .beta.
	ignore::setuptools.command.editable_wheel.InformationOnly

	# https://github.com/pypa/setuptools/issues/3655
	ignore:The --rsyncdir command line argument and rsyncdirs config variable are deprecated.:DeprecationWarning

	# Workarounds for pypa/setuptools#3810
	# Can't use EncodingWarning as it doesn't exist on Python 3.9
	default:'encoding' argument not specified
	default:UTF-8 Mode affects locale.getpreferredencoding().

	# Avoid errors when testing pkg_resources.declare_namespace
	ignore:.*pkg_resources\.declare_namespace.*:DeprecationWarning

	# suppress known deprecation
	ignore:pkg_resources is deprecated:DeprecationWarning
=======
	# pypa/build#615
	ignore:'encoding' argument not specified:EncodingWarning:build.env

	## end upstream
>>>>>>> 4ce054b4
<|MERGE_RESOLUTION|>--- conflicted
+++ resolved
@@ -28,9 +28,8 @@
 	# python/cpython#100750
 	ignore:'encoding' argument not specified::platform
 
-<<<<<<< HEAD
-	# Dependencies might not have been updated yet
-	default:onerror argument is deprecated, use onexc instead
+	# pypa/build#615
+	ignore:'encoding' argument not specified:EncodingWarning:build.env
 
 	## end upstream
 
@@ -85,9 +84,6 @@
 
 	# suppress known deprecation
 	ignore:pkg_resources is deprecated:DeprecationWarning
-=======
-	# pypa/build#615
-	ignore:'encoding' argument not specified:EncodingWarning:build.env
 
-	## end upstream
->>>>>>> 4ce054b4
+	# Dependencies might not have been updated yet
+	default:onerror argument is deprecated, use onexc instead