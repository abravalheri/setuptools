[pytest]
norecursedirs=dist build .tox .eggs
addopts=--doctest-modules
filterwarnings=
	## upstream

	# Ensure ResourceWarnings are emitted
	default::ResourceWarning

	# shopkeep/pytest-black#55
	ignore:<class 'pytest_black.BlackItem'> is not using a cooperative constructor:pytest.PytestDeprecationWarning
	ignore:The \(fspath. py.path.local\) argument to BlackItem is deprecated.:pytest.PytestDeprecationWarning
	ignore:BlackItem is an Item subclass and should not be a collector:pytest.PytestWarning

	# shopkeep/pytest-black#67
	ignore:'encoding' argument not specified::pytest_black

	# realpython/pytest-mypy#152
	ignore:'encoding' argument not specified::pytest_mypy

	# python/cpython#100750
	ignore:'encoding' argument not specified::platform

	# pypa/build#615
	ignore:'encoding' argument not specified::build.env

<<<<<<< HEAD
	## end upstream

	# acknowledge that TestDistribution isn't a test
	ignore:cannot collect test class 'TestDistribution'
	ignore:Fallback spawn triggered

	# ignore spurious and unactionable warnings
	ignore:The frontend.OptionParser class will be replaced by a subclass of argparse.ArgumentParser in Docutils 0.21 or later.:DeprecationWarning:
	ignore: The frontend.Option class will be removed in Docutils 0.21 or later.:DeprecationWarning:

	# suppress warnings in deprecated compilers
	ignore:(bcpp|msvc9?)compiler is deprecated

	# suppress well know deprecation warning
	ignore:distutils.log.Log is deprecated
=======
	# dateutil/dateutil#1284
	ignore:datetime.datetime.utcfromtimestamp:DeprecationWarning:dateutil.tz.tz

	## end upstream
>>>>>>> 33dd0126
<|MERGE_RESOLUTION|>--- conflicted
+++ resolved
@@ -24,7 +24,9 @@
 	# pypa/build#615
 	ignore:'encoding' argument not specified::build.env
 
-<<<<<<< HEAD
+	# dateutil/dateutil#1284
+	ignore:datetime.datetime.utcfromtimestamp:DeprecationWarning:dateutil.tz.tz
+
 	## end upstream
 
 	# acknowledge that TestDistribution isn't a test
@@ -39,10 +41,4 @@
 	ignore:(bcpp|msvc9?)compiler is deprecated
 
 	# suppress well know deprecation warning
-	ignore:distutils.log.Log is deprecated
-=======
-	# dateutil/dateutil#1284
-	ignore:datetime.datetime.utcfromtimestamp:DeprecationWarning:dateutil.tz.tz
-
-	## end upstream
->>>>>>> 33dd0126
+	ignore:distutils.log.Log is deprecated