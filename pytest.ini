[pytest]
norecursedirs=dist build .tox .eggs
addopts=
	--doctest-modules
	--doctest-glob=pkg_resources/api_tests.txt
	-r sxX
doctest_optionflags=ALLOW_UNICODE ELLIPSIS
filterwarnings=
	# Fail on warnings
	error

	## upstream
	# Suppress deprecation warning in flake8
	ignore:SelectableGroups dict interface is deprecated::flake8

	# shopkeep/pytest-black#55
	ignore:<class 'pytest_black.BlackItem'> is not using a cooperative constructor:pytest.PytestDeprecationWarning
	ignore:The \(fspath. py.path.local\) argument to BlackItem is deprecated.:pytest.PytestDeprecationWarning
	ignore:BlackItem is an Item subclass and should not be a collector:pytest.PytestWarning

	# tholo/pytest-flake8#83
	ignore:<class 'pytest_flake8.Flake8Item'> is not using a cooperative constructor:pytest.PytestDeprecationWarning
	ignore:The \(fspath. py.path.local\) argument to Flake8Item is deprecated.:pytest.PytestDeprecationWarning
	ignore:Flake8Item is an Item subclass and should not be a collector:pytest.PytestWarning

	# dbader/pytest-mypy#131
	ignore:The \(fspath. py.path.local\) argument to MypyFile is deprecated.:pytest.PytestDeprecationWarning
	## end upstream

	# https://github.com/pypa/setuptools/issues/1823
	ignore:bdist_wininst command is deprecated
	# Suppress this error; unimportant for CI tests
	ignore:Extraction path is writable by group/others:UserWarning
	# Suppress weird RuntimeWarning.
	ignore:Parent module 'setuptools' not found while handling absolute import:RuntimeWarning
	# Suppress use of bytes for filenames on Windows until fixed #2016
	ignore:The Windows bytes API has been deprecated:DeprecationWarning

	# https://github.com/pypa/setuptools/issues/2823
	ignore:setuptools.installer is deprecated.

	# https://github.com/pypa/setuptools/issues/917
	ignore:setup.py install is deprecated.
	ignore:easy_install command is deprecated.

	# https://github.com/pypa/setuptools/issues/2497
	ignore:.* is an invalid version and will not be supported::pkg_resources

	# https://github.com/pypa/setuptools/pull/2865#issuecomment-965700112
	# ideally would apply to Python 3.10+ when
	# SETUPTOOLS_USE_DISTUTILS=stdlib but for
	# https://github.com/pytest-dev/pytest/discussions/9296
	ignore:The distutils.sysconfig module is deprecated, use sysconfig instead
	ignore:The distutils package is deprecated.*

	# Workaround for pypa/setuptools#2868
	# ideally would apply to PyPy only but for
	# https://github.com/pytest-dev/pytest/discussions/9296
	ignore:Distutils was imported before setuptools
	ignore:Setuptools is replacing distutils

<<<<<<< HEAD
	ignore:Support for project metadata in .pyproject.toml. is still experimental
	ignore::setuptools.command.editable_wheel.InformationOnly
=======
	ignore:Support for .* in .pyproject.toml. is still .beta.
>>>>>>> 669be5ef
<|MERGE_RESOLUTION|>--- conflicted
+++ resolved
@@ -59,9 +59,5 @@
 	ignore:Distutils was imported before setuptools
 	ignore:Setuptools is replacing distutils
 
-<<<<<<< HEAD
-	ignore:Support for project metadata in .pyproject.toml. is still experimental
-	ignore::setuptools.command.editable_wheel.InformationOnly
-=======
 	ignore:Support for .* in .pyproject.toml. is still .beta.
->>>>>>> 669be5ef
+	ignore::setuptools.command.editable_wheel.InformationOnly