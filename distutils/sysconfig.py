--- conflicted
+++ resolved
@@ -17,12 +17,9 @@
 import sysconfig
 
 from ._functools import pass_none
-<<<<<<< HEAD
-from .util import is_mingw
-=======
 from .compat import py39
 from .errors import DistutilsPlatformError
->>>>>>> 418589c5
+from .util import is_mingw
 
 IS_PYPY = '__pypy__' in sys.builtin_module_names
 
@@ -296,28 +293,8 @@
     Mainly needed on Unix, so we can plug in the information that
     varies across Unices and is stored in Python's Makefile.
     """
-<<<<<<< HEAD
     if compiler.compiler_type in ["unix", "cygwin", "mingw32"]:
-        if sys.platform == "darwin":
-            # Perform first-time customization of compiler-related
-            # config vars on OS X now that we know we need a compiler.
-            # This is primarily to support Pythons from binary
-            # installers.  The kind and paths to build tools on
-            # the user system may vary significantly from the system
-            # that Python itself was built on.  Also the user OS
-            # version and build tools may not support the same set
-            # of CPU architectures for universal builds.
-            global _config_vars
-            # Use get_config_var() to ensure _config_vars is initialized.
-            if not get_config_var('CUSTOMIZED_OSX_COMPILER'):
-                import _osx_support
-
-                _osx_support.customize_compiler(_config_vars)
-                _config_vars['CUSTOMIZED_OSX_COMPILER'] = 'True'
-=======
-    if compiler.compiler_type == "unix":
         _customize_macos()
->>>>>>> 418589c5
 
         (
             cc,
