--- conflicted
+++ resolved
@@ -1,9 +1,6 @@
 [testenv]
 description = perform primary checks (tests, style, types, coverage)
 deps =
-<<<<<<< HEAD
-	# pypa/distutils#186; workaround for pytest-dev/pytest#10447
-	pytest @ git+https://github.com/RonnyPfannschmidt/pytest@fix-10447-maker-mro-order-needs-reverse
 setenv =
 	PYTHONWARNDEFAULTENCODING = 1
 	# pypa/distutils#99
@@ -13,11 +10,6 @@
 usedevelop = True
 extras =
 	testing
-=======
-	pytest \
-		# required for #186
-		>= 7.4.3
->>>>>>> d3e5de05
 
 [testenv:diffcov]
 description = run tests and check that diff from main is covered
