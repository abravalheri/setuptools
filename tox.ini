[testenv]
description = perform primary checks (tests, style, types, coverage)
deps =
	# Ideally all the dependencies should be set as "extras"
setenv =
	PYTHONWARNDEFAULTENCODING = 1
	SETUPTOOLS_ENFORCE_DEPRECATION = {env:SETUPTOOLS_ENFORCE_DEPRECATION:1}
commands =
	pytest {posargs}
usedevelop = True
extras =
	test
<<<<<<< HEAD
	core
pass_env =
	SETUPTOOLS_USE_DISTUTILS
	SETUPTOOLS_ENFORCE_DEPRECATION
	PRE_BUILT_SETUPTOOLS_WHEEL
	PRE_BUILT_SETUPTOOLS_SDIST
	TIMEOUT_BACKEND_TEST  # timeout (in seconds) for test_build_meta
	SSH_AUTH_SOCK  # for exercise.py if repo was checked out with ssh
	windir  # required for test_pkg_resources
	# honor git config in pytest-perf
	HOME

[testenv:integration]
deps = {[testenv]deps}
extras = {[testenv]extras}
pass_env =
	{[testenv]pass_env}
	DOWNLOAD_PATH
setenv =
    PROJECT_ROOT = {toxinidir}
commands =
	pytest --integration {posargs:-vv --durations=10} setuptools/tests/integration
	# use verbose mode by default to facilitate debugging from CI logs
=======
	check
	cover
	enabler
	type
>>>>>>> 1a27fd5b

[testenv:diffcov]
description = run tests and check that diff from main is covered
deps =
	{[testenv]deps}
	diff-cover
commands =
	pytest {posargs} --cov-report xml
	diff-cover coverage.xml --compare-branch=origin/main --html-report diffcov.html
	diff-cover coverage.xml --compare-branch=origin/main --fail-under=100

[testenv:docs]
description = build the documentation
extras =
	doc
	test
changedir = docs
deps =
	importlib_resources < 6  # twisted/towncrier#528 (waiting for release)
commands =
	python -m sphinx -W --keep-going . {toxinidir}/build/html
	python -m sphinxlint \
		# workaround for sphinx-contrib/sphinx-lint#83
		--jobs 1

[testenv:finalize]
description = assemble changelog and tag a release
skip_install = True
deps =
	towncrier
	bump2version
	jaraco.develop >= 7.23
	importlib_resources < 6  # twisted/towncrier#528 (waiting for release)
pass_env = *
commands =
	python tools/finalize.py

[testenv:vendor]
skip_install = True
deps =
	path
	jaraco.packaging
	# workaround for pypa/pyproject-hooks#192
	pyproject-hooks<1.1
	uv
commands =
	vendor: python -m tools.vendored

[testenv:generate-validation-code]
skip_install = True
deps =
	validate-pyproject[all]==0.19
commands =
	python -m tools.generate_validation_code

[testenv:release]
description = publish the package to PyPI and GitHub
skip_install = True
deps =
	build
	pyproject-hooks!=1.1 # workaround for pypa/setuptools#4333
	twine>=3
	jaraco.develop>=7.1
pass_env =
	TWINE_PASSWORD
	GITHUB_TOKEN
setenv =
	TWINE_USERNAME = {env:TWINE_USERNAME:__token__}
commands =
	python -c "import shutil; shutil.rmtree('dist', ignore_errors=True)"
	# unset tag_build and tag_date pypa/setuptools#2500
	python setup.py egg_info -Db "" saveopts
	python -m build
	python -m twine upload dist/*
	python -m jaraco.develop.create-github-release<|MERGE_RESOLUTION|>--- conflicted
+++ resolved
@@ -10,7 +10,10 @@
 usedevelop = True
 extras =
 	test
-<<<<<<< HEAD
+	check
+	cover
+	enabler
+	type
 	core
 pass_env =
 	SETUPTOOLS_USE_DISTUTILS
@@ -34,12 +37,6 @@
 commands =
 	pytest --integration {posargs:-vv --durations=10} setuptools/tests/integration
 	# use verbose mode by default to facilitate debugging from CI logs
-=======
-	check
-	cover
-	enabler
-	type
->>>>>>> 1a27fd5b
 
 [testenv:diffcov]
 description = run tests and check that diff from main is covered
