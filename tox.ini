# To run Tox against all supported Python interpreters, you can set:
#
# export TOXENV='py3{5,6,7,8},pypy,pypy3'

[tox]
envlist=python
minversion = 3.2
requires =
	tox-pip-version >= 0.0.6
	# workaround for #1998
	virtualenv < 20

[helpers]
# Custom pip behavior
pip = python {toxinidir}/tools/tox_pip.py

[testenv]
pip_version = pip
install_command = {[helpers]pip} install {opts} {packages}
list_dependencies_command = {[helpers]pip} freeze --all
setenv =
	COVERAGE_FILE={toxworkdir}/.coverage.{envname}
# TODO: The passed environment variables came from copying other tox.ini files
# These should probably be individually annotated to explain what needs them.
passenv=APPDATA HOMEDRIVE HOMEPATH windir APPVEYOR APPVEYOR_* CI CODECOV_* TRAVIS TRAVIS_* NETWORK_REQUIRED
commands=pytest --cov-config={toxinidir}/tox.ini --cov-report= {posargs}
usedevelop=True
extras =
	tests


[testenv:coverage]
description=Combine coverage data and create report
deps=coverage
skip_install=True
changedir={toxworkdir}
setenv=COVERAGE_FILE=.coverage
commands=coverage erase
         coverage combine
         coverage {posargs:xml}

[testenv:codecov]
description=[Only run on CI]: Upload coverage data to codecov
deps=codecov
skip_install=True
commands=codecov -X gcov --file {toxworkdir}/coverage.xml

[testenv:docs]
extras =
        docs
        testing
changedir = docs
commands =
<<<<<<< HEAD
        python -m sphinx . {toxinidir}/build/html
=======
    python -m bootstrap
    sphinx-build -W -b html -d {envtmpdir}/doctrees docs docs/build/html
    sphinx-build -W -b man -d {envtmpdir}/doctrees docs docs/build/man
>>>>>>> fd25f0cd

[coverage:run]
source=
	pkg_resources
	setuptools
omit=
	*/_vendor/*

[testenv:release]
skip_install = True
deps =
	wheel
	twine[keyring]>=1.13
	path
	jaraco.tidelift
passenv =
	TWINE_PASSWORD
	TIDELIFT_TOKEN
setenv =
	TWINE_USERNAME = {env:TWINE_USERNAME:__token__}
commands =
	python -m bootstrap
	python -c "import path; path.Path('dist').rmtree_p()"
	python setup.py release
	python -m twine upload dist/*
	python -m jaraco.tidelift.publish-release-notes<|MERGE_RESOLUTION|>--- conflicted
+++ resolved
@@ -51,13 +51,7 @@
         testing
 changedir = docs
 commands =
-<<<<<<< HEAD
         python -m sphinx . {toxinidir}/build/html
-=======
-    python -m bootstrap
-    sphinx-build -W -b html -d {envtmpdir}/doctrees docs docs/build/html
-    sphinx-build -W -b man -d {envtmpdir}/doctrees docs docs/build/man
->>>>>>> fd25f0cd
 
 [coverage:run]
 source=
