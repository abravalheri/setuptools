--- conflicted
+++ resolved
@@ -67,7 +67,13 @@
             ${{ matrix.python }}
 
   test_cygwin:
-    runs-on: windows-latest
+    strategy:
+      matrix:
+        python:
+        - 38
+        platform:
+        - windows-latest
+    runs-on: ${{ matrix.platform }}
     timeout-minutes: 75
     steps:
       - uses: actions/checkout@v2
@@ -76,30 +82,14 @@
         with:
           platform: x86_64
           packages: >-
-<<<<<<< HEAD
-            git,
-=======
             python${{ matrix.python }},
             python${{ matrix.python }}-devel,
-            python${{ matrix.python }}-pytest,
             python${{ matrix.python }}-tox,
->>>>>>> a7cfb56a
             gcc-core,
-            python38,
-            python38-devel,
-            python38-pip
-      - name: Install tox
-        shell: C:\cygwin\bin\env.exe CYGWIN_NOWINPATH=1 CHERE_INVOKING=1 C:\cygwin\bin\bash.exe -leo pipefail -o igncr {0}
-        run: |
-          python3.8 -m pip install tox
+            git,
       - name: Run tests
         shell: C:\cygwin\bin\env.exe CYGWIN_NOWINPATH=1 CHERE_INVOKING=1 C:\cygwin\bin\bash.exe -leo pipefail -o igncr {0}
-<<<<<<< HEAD
-        run: |
-          tox -- --cov-report xml
-=======
         run: tox
->>>>>>> a7cfb56a
 
   integration-test:
     needs: test
