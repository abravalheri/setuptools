name: tests

on: [push, pull_request, workflow_dispatch]

concurrency:
  group: >-
    ${{ github.workflow }}-
    ${{ github.ref_type }}-
    ${{ github.event.pull_request.number || github.sha }}
  cancel-in-progress: true

jobs:
  test:
    strategy:
      matrix:
        distutils:
        - local
        python:
<<<<<<< HEAD
        - 3.7-dev
        - 3.10-dev
        # disabled due to #3365
        # - 3.11-dev
        - pypy-3.7
=======
        - "3.7"
        - "3.10"
        - "3.11"
        # Workaround for actions/setup-python#508
        dev:
        - -dev
>>>>>>> b4f0ae62
        platform:
        - ubuntu-latest
        - macos-latest
        - windows-latest
        include:
<<<<<<< HEAD
        - platform: ubuntu-latest
          python: "3.10"
          distutils: stdlib
=======
        - python: pypy3.9
          platform: ubuntu-latest
>>>>>>> b4f0ae62
    runs-on: ${{ matrix.platform }}
    env:
      SETUPTOOLS_USE_DISTUTILS: ${{ matrix.distutils }}
    timeout-minutes: 75
    steps:
      - uses: actions/checkout@v3
      - name: Setup Python
        uses: actions/setup-python@v4
        with:
<<<<<<< HEAD
          python-version: ${{ matrix.python }}
      - uses: actions/cache@v3
        id: cache
        with:
          path: setuptools/tests/config/downloads/*.cfg
          key: >-
            ${{ hashFiles('setuptools/tests/config/setupcfg_examples.txt') }}-
            ${{ hashFiles('setuptools/tests/config/downloads/*.py') }}
      - name: Populate download cache
        if: steps.cache.outputs.cache-hit != 'true'
        working-directory: setuptools/tests/config
        run: python -m downloads.preload setupcfg_examples.txt
=======
          python-version: ${{ matrix.python }}${{ matrix.dev }}
>>>>>>> b4f0ae62
      - name: Install tox
        run: |
          python -m pip install tox
      - name: Run tests
        run: tox
      - name: Create coverage report
        if: hashFiles('.coverage') != ''  # Rudimentary `file.exists()`
        run: pipx run coverage xml --ignore-errors
      - name: Publish coverage
        if: hashFiles('coverage.xml') != ''  # Rudimentary `file.exists()`
        uses: codecov/codecov-action@v1
        with:
          flags: >-  # Mark which lines are covered by which envs
            ${{ runner.os }},
            ${{ matrix.python }}

  check:  # This job does nothing and is only used for the branch protection
    if: always()

    needs:
    - test

    runs-on: ubuntu-latest

    steps:
    - name: Decide whether the needed jobs succeeded or failed
      uses: re-actors/alls-green@release/v1
      with:
        jobs: ${{ toJSON(needs) }}

  test_cygwin:
    strategy:
      matrix:
        python:
        - 39
        platform:
        - windows-latest
    runs-on: ${{ matrix.platform }}
    timeout-minutes: 75
    steps:
      - uses: actions/checkout@v2
      - name: Install Cygwin with Python
        uses: cygwin/cygwin-install-action@v1
        with:
          platform: x86_64
          packages: >-
            python${{ matrix.python }},
            python${{ matrix.python }}-devel,
            python${{ matrix.python }}-tox,
            gcc-core,
            git,
      - name: Run tests
        shell: C:\cygwin\bin\env.exe CYGWIN_NOWINPATH=1 CHERE_INVOKING=1 C:\cygwin\bin\bash.exe -leo pipefail -o igncr {0}
        run: |
          git config --global --add safe.directory "$(cygpath -u "$GITHUB_WORKSPACE")" # workaround for #3408
          tox

  integration-test:
    needs: test
    if: github.event_name == 'workflow_dispatch' || (github.event_name == 'push' && contains(github.ref, 'refs/tags/'))
    # To avoid long times and high resource usage, we assume that:
    # 1. The setuptools APIs used by packages don't vary too much with OS or
    #    Python implementation
    # 2. Any circumstance for which the previous assumption is not valid is
    #    already tested via unit tests (or other tests not classified here as
    #    "integration")
    # With that in mind, the integration tests can run for a single setup
    runs-on: ubuntu-latest
    timeout-minutes: 75
    steps:
      - uses: actions/checkout@v2
      - name: Install OS-level dependencies
        run: |
          sudo apt-get update
          sudo apt-get install build-essential gfortran libopenblas-dev
      - name: Setup Python
        uses: actions/setup-python@v2
        with:
          # Use a release that is not very new but still have a long life:
          python-version: "3.8"
      - name: Install tox
        run: |
          python -m pip install tox
      - name: Run integration tests
        run: tox -e integration

  release:
    needs:
    - check
    - test_cygwin
    - integration-test
    if: github.event_name == 'push' && contains(github.ref, 'refs/tags/')
    runs-on: ubuntu-latest
    timeout-minutes: 75
    steps:
      - uses: actions/checkout@v3
      - name: Setup Python
        uses: actions/setup-python@v4
        with:
          python-version: 3.11-dev
      - name: Install tox
        run: |
          python -m pip install tox
      - name: Release
        run: tox -e release
        env:
          TWINE_PASSWORD: ${{ secrets.PYPI_TOKEN }}
          GITHUB_TOKEN: ${{ secrets.GITHUB_TOKEN }}<|MERGE_RESOLUTION|>--- conflicted
+++ resolved
@@ -16,33 +16,23 @@
         distutils:
         - local
         python:
-<<<<<<< HEAD
-        - 3.7-dev
-        - 3.10-dev
-        # disabled due to #3365
-        # - 3.11-dev
-        - pypy-3.7
-=======
         - "3.7"
         - "3.10"
-        - "3.11"
+        # disabled due to #3365
+        # - "3.11"
         # Workaround for actions/setup-python#508
         dev:
         - -dev
->>>>>>> b4f0ae62
         platform:
         - ubuntu-latest
         - macos-latest
         - windows-latest
         include:
-<<<<<<< HEAD
+        - python: pypy3.9
+          platform: ubuntu-latest
         - platform: ubuntu-latest
           python: "3.10"
           distutils: stdlib
-=======
-        - python: pypy3.9
-          platform: ubuntu-latest
->>>>>>> b4f0ae62
     runs-on: ${{ matrix.platform }}
     env:
       SETUPTOOLS_USE_DISTUTILS: ${{ matrix.distutils }}
@@ -52,8 +42,7 @@
       - name: Setup Python
         uses: actions/setup-python@v4
         with:
-<<<<<<< HEAD
-          python-version: ${{ matrix.python }}
+          python-version: ${{ matrix.python }}${{ matrix.dev }}
       - uses: actions/cache@v3
         id: cache
         with:
@@ -65,9 +54,6 @@
         if: steps.cache.outputs.cache-hit != 'true'
         working-directory: setuptools/tests/config
         run: python -m downloads.preload setupcfg_examples.txt
-=======
-          python-version: ${{ matrix.python }}${{ matrix.dev }}
->>>>>>> b4f0ae62
       - name: Install tox
         run: |
           python -m pip install tox
