name: tests

on: [push, pull_request, workflow_dispatch]

concurrency:
  group: >-
    ${{ github.workflow }}-
    ${{ github.ref_type }}-
    ${{ github.event.pull_request.number || github.sha }}
  cancel-in-progress: true

permissions:
  contents: read

env:
  # Environment variable to support color support (jaraco/skeleton#66)
  FORCE_COLOR: 1

  # Suppress noisy pip warnings
  PIP_DISABLE_PIP_VERSION_CHECK: 'true'
  PIP_NO_PYTHON_VERSION_WARNING: 'true'
  PIP_NO_WARN_SCRIPT_LOCATION: 'true'

  # Ensure tests can sense settings about the environment
  TOX_OVERRIDE: >-
    testenv.pass_env+=GITHUB_*,FORCE_COLOR


jobs:
  test:
    strategy:
      matrix:
        python:
        - "3.8"
        - "3.11"
        - "3.12"
        platform:
        - ubuntu-latest
        - macos-latest
        - windows-latest
        include:
        - python: "3.9"
          platform: ubuntu-latest
        - python: "3.10"
          platform: ubuntu-latest
        - python: pypy3.10
          platform: ubuntu-latest
          distutils: stdlib
        - platform: ubuntu-latest
          python: "3.10"
          distutils: stdlib
    runs-on: ${{ matrix.platform }}
<<<<<<< HEAD
    continue-on-error: ${{ matrix.python == '3.12' }}
    env:
      SETUPTOOLS_USE_DISTUTILS: ${{ matrix.distutils || 'local' }}
    timeout-minutes: 75
=======
    continue-on-error: ${{ matrix.python == '3.13' }}
>>>>>>> 33dd0126
    steps:
      - uses: actions/checkout@v4
      - name: Setup Python
        id: python-install
        uses: actions/setup-python@v4
        with:
          python-version: ${{ matrix.python }}
          allow-prereleases: true
      - uses: actions/cache@v3
        id: cache
        with:
          path: setuptools/tests/config/downloads/*.cfg
          key: >-
            ${{ hashFiles('setuptools/tests/config/setupcfg_examples.txt') }}-
            ${{ hashFiles('setuptools/tests/config/downloads/*.py') }}
      - name: Populate download cache
        if: steps.cache.outputs.cache-hit != 'true'
        working-directory: setuptools/tests/config
        run: python -m downloads.preload setupcfg_examples.txt
      - name: Pre-build distributions for test
        shell: bash
        run: |
          rm -rf dist
          pipx run build
          echo "PRE_BUILT_SETUPTOOLS_SDIST=$(ls dist/*.tar.gz)" >> $GITHUB_ENV
          echo "PRE_BUILT_SETUPTOOLS_WHEEL=$(ls dist/*.whl)" >> $GITHUB_ENV
          rm -rf setuptools.egg-info  # Avoid interfering with the other tests
      - name: Workaround for unreleased PyNaCl (pyca/pynacl#805)
        if: contains(matrix.python, 'pypy')
        run: echo "SETUPTOOLS_ENFORCE_DEPRECATION=0" >> $GITHUB_ENV
      - name: Install tox
        run: python -m pip install tox
      - name: Run
        run: tox
      - name: Create coverage report
        if: hashFiles('.coverage') != ''  # Rudimentary `file.exists()`
        run: pipx run coverage xml --ignore-errors
      - name: Publish coverage
        if: hashFiles('coverage.xml') != ''  # Rudimentary `file.exists()`
        uses: codecov/codecov-action@v3
        with:
          flags: >-  # Mark which lines are covered by which envs
            CI-GHA,
            ${{ github.job }},
            OS-${{ runner.os }},
            VM-${{ matrix.platform }},
            Py-${{ steps.python-install.outputs.python-version }}

  collateral:
    strategy:
      fail-fast: false
      matrix:
        job: [diffcov, docs]
    runs-on: ubuntu-latest
    steps:
      - uses: actions/checkout@v4
        with:
          fetch-depth: 0
      - name: Setup Python
        uses: actions/setup-python@v4
        with:
          python-version: 3.x
      - name: Install tox
        run: python -m pip install tox
      - name: Eval ${{ matrix.job }}
        run: tox -e ${{ matrix.job }}

  check:  # This job does nothing and is only used for the branch protection
    if: always()

    needs:
    - integration-test
    - test
<<<<<<< HEAD
    - docs
    - test_cygwin
=======
    - collateral
>>>>>>> 33dd0126

    runs-on: ubuntu-latest

    steps:
    - name: Decide whether the needed jobs succeeded or failed
      uses: re-actors/alls-green@release/v1
      with:
        allowed-skips: integration-test
        jobs: ${{ toJSON(needs) }}

  test_cygwin:
    strategy:
      matrix:
        python:
        - 39
        platform:
        - windows-latest
    runs-on: ${{ matrix.platform }}
    timeout-minutes: 75
    steps:
      - uses: actions/checkout@v3
      - name: Install Cygwin with Python
        uses: cygwin/cygwin-install-action@v2
        with:
          platform: x86_64
          packages: >-
            python${{ matrix.python }},
            python${{ matrix.python }}-devel,
            python${{ matrix.python }}-tox,
            gcc-core,
            git,
      - name: Record the currently selected Python version
        id: python-install
        # NOTE: This roughly emulates what `actions/setup-python@v4` provides
        # NOTE: except the action gets the version from the installation path
        # NOTE: on disk and we get it from runtime.
        run: |
          python -c 'import platform; print("python-version=" + platform.python_version())' >> ${GITHUB_OUTPUT}
        shell: C:\cygwin\bin\env.exe CYGWIN_NOWINPATH=1 CHERE_INVOKING=1 C:\cygwin\bin\bash.exe -leo pipefail -o igncr {0}
      - name: Run tests
        shell: C:\cygwin\bin\env.exe CYGWIN_NOWINPATH=1 CHERE_INVOKING=1 C:\cygwin\bin\bash.exe -leo pipefail -o igncr {0}
        run: |
          git config --global --add safe.directory "$(cygpath -u "$GITHUB_WORKSPACE")" # workaround for #3408
          tox
      - name: Create coverage report
        if: hashFiles('.coverage') != ''  # Rudimentary `file.exists()`
        run: |
          python -m pip install coverage
          python -m coverage xml --ignore-errors
        shell: C:\cygwin\bin\env.exe CYGWIN_NOWINPATH=1 CHERE_INVOKING=1 C:\cygwin\bin\bash.exe -leo pipefail -o igncr {0}
      - name: Publish coverage
        if: hashFiles('coverage.xml') != ''  # Rudimentary `file.exists()`
        uses: codecov/codecov-action@v3
        with:
          files: >-
            ${{ github.workspace }}\coverage.xml
          flags: >-  # Mark which lines are covered by which envs
            CI-GHA,
            ${{ github.job }},
            OS-${{ runner.os }},
            VM-${{ matrix.platform }},
            Py-${{ steps.python-install.outputs.python-version }}

  integration-test:
    needs: test
    if: github.event_name == 'workflow_dispatch' || (github.event_name == 'push' && contains(github.ref, 'refs/tags/'))
    # To avoid long times and high resource usage, we assume that:
    # 1. The setuptools APIs used by packages don't vary too much with OS or
    #    Python implementation
    # 2. Any circumstance for which the previous assumption is not valid is
    #    already tested via unit tests (or other tests not classified here as
    #    "integration")
    # With that in mind, the integration tests can run for a single setup
    runs-on: ubuntu-latest
    timeout-minutes: 75
    steps:
      - uses: actions/checkout@v3
      - name: Install OS-level dependencies
        run: |
          sudo apt-get update
          sudo apt-get install build-essential gfortran libopenblas-dev libyaml-dev
      - name: Setup Python
        uses: actions/setup-python@v4
        with:
          # Use a release that is not very new but still have a long life:
          python-version: "3.10"
      - name: Install tox
        run: |
          python -m pip install tox
      - name: Run integration tests
        run: tox -e integration

  release:
    permissions:
      contents: write
    needs:
    - check
    if: github.event_name == 'push' && contains(github.ref, 'refs/tags/')
    runs-on: ubuntu-latest
    timeout-minutes: 75
    steps:
      - uses: actions/checkout@v4
      - name: Setup Python
        uses: actions/setup-python@v4
        with:
          python-version: 3.x
      - name: Install tox
        run: python -m pip install tox
      - name: Run
        run: tox -e release
        env:
          TWINE_PASSWORD: ${{ secrets.PYPI_TOKEN }}
          GITHUB_TOKEN: ${{ secrets.GITHUB_TOKEN }}<|MERGE_RESOLUTION|>--- conflicted
+++ resolved
@@ -50,14 +50,10 @@
           python: "3.10"
           distutils: stdlib
     runs-on: ${{ matrix.platform }}
-<<<<<<< HEAD
-    continue-on-error: ${{ matrix.python == '3.12' }}
+    continue-on-error: ${{ matrix.python == '3.13' }}
     env:
       SETUPTOOLS_USE_DISTUTILS: ${{ matrix.distutils || 'local' }}
     timeout-minutes: 75
-=======
-    continue-on-error: ${{ matrix.python == '3.13' }}
->>>>>>> 33dd0126
     steps:
       - uses: actions/checkout@v4
       - name: Setup Python
@@ -131,12 +127,8 @@
     needs:
     - integration-test
     - test
-<<<<<<< HEAD
-    - docs
+    - collateral
     - test_cygwin
-=======
-    - collateral
->>>>>>> 33dd0126
 
     runs-on: ubuntu-latest
 
