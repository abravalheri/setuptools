--- conflicted
+++ resolved
@@ -1528,44 +1528,8 @@
 
         This implementation uses the 'pyparsing' module.
         """
-<<<<<<< HEAD
-        return cls.interpret(parser.expr(text).totuple(1)[1])
-
-    @staticmethod
-    def _translate_metadata2(env):
-        """
-        Markerlib implements Metadata 1.2 (PEP 345) environment markers.
-        Translate the variables to Metadata 2.0 (PEP 426).
-        """
-        return dict(
-            (key.replace('.', '_'), value)
-            for key, value in env.items()
-        )
-
-    @classmethod
-    def _markerlib_evaluate(cls, text):
-        """
-        Evaluate a PEP 426 environment marker using markerlib.
-        Return a boolean indicating the marker result in this environment.
-        Raise SyntaxError if marker is invalid.
-        """
-        import _markerlib
-
-        env = cls._translate_metadata2(_markerlib.default_environment())
-        try:
-            result = _markerlib.interpret(text, env)
-        except NameError as e:
-            raise SyntaxError(e.args[0])
-        return result
-
-    if 'parser' not in globals():
-        # Fall back to less-complete _markerlib implementation if 'parser' module
-        # is not available.
-        evaluate_marker = _markerlib_evaluate
-=======
         marker = packaging.markers.Marker(text)
         return marker.evaluate()
->>>>>>> bca120fe
 
     @classmethod
     def interpret(cls, nodelist):
