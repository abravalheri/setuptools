# TODO: Add Generic type annotations to initialized collections.
# For now we'd simply use implicit Any/Unknown which would add redundant annotations
# mypy: disable-error-code="var-annotated"
"""
Package resource API
--------------------

A resource is a logical file contained within a package, or a logical
subdirectory thereof.  The package resource API expects resource names
to have their path parts separated with ``/``, *not* whatever the local
path separator is.  Do not use os.path operations to manipulate resource
names being passed into the API.

The package resource API is designed to work with normal filesystem packages,
.egg files, and unpacked .egg files.  It can also work in a limited way with
.zip files and with custom PEP 302 loaders that support the ``get_data()``
method.

This module is deprecated. Users are directed to :mod:`importlib.resources`,
:mod:`importlib.metadata` and :pypi:`packaging` instead.
"""

from __future__ import annotations

import sys

if sys.version_info < (3, 8):  # noqa: UP036 # Check for unsupported versions
    raise RuntimeError("Python 3.8 or later is required")

import os
import io
import time
import re
import types
from typing import (
    Any,
<<<<<<< HEAD
    Iterator,
    Literal,
=======
    Dict,
    Iterator,
>>>>>>> 22993191
    Mapping,
    MutableSequence,
    NamedTuple,
    NoReturn,
    Tuple,
    Union,
    TYPE_CHECKING,
    Protocol,
    Callable,
    Iterable,
    TypeVar,
    overload,
)
import zipfile
import zipimport
import warnings
import stat
import functools
import pkgutil
import operator
import platform
import collections
import plistlib
import email.parser
import errno
import tempfile
import textwrap
import inspect
import ntpath
import posixpath
import importlib
import importlib.abc
import importlib.machinery
from pkgutil import get_importer

import _imp

# capture these to bypass sandboxing
from os import utime
from os import open as os_open
from os.path import isdir, split

try:
    from os import mkdir, rename, unlink

    WRITE_SUPPORT = True
except ImportError:
    # no write support, probably under GAE
    WRITE_SUPPORT = False

from pkg_resources.extern.jaraco.text import (
    yield_lines,
    drop_comment,
    join_continuation,
)
from pkg_resources.extern.packaging import markers as _packaging_markers
from pkg_resources.extern.packaging import requirements as _packaging_requirements
from pkg_resources.extern.packaging import utils as _packaging_utils
from pkg_resources.extern.packaging import version as _packaging_version
from pkg_resources.extern.platformdirs import user_cache_dir as _user_cache_dir

if TYPE_CHECKING:
<<<<<<< HEAD
    from _typeshed import BytesPath, StrPath, StrOrBytesPath
=======
    from typing_extensions import Self
    from _typeshed import StrPath, StrOrBytesPath, BytesPath
>>>>>>> 22993191

warnings.warn(
    "pkg_resources is deprecated as an API. "
    "See https://setuptools.pypa.io/en/latest/pkg_resources.html",
    DeprecationWarning,
    stacklevel=2,
)


_T = TypeVar("_T")
_DistributionT = TypeVar("_DistributionT", bound="Distribution")
# Type aliases
_NestedStr = Union[str, Iterable[Union[str, Iterable["_NestedStr"]]]]
<<<<<<< HEAD
_InstallerTypeT = Callable[["Requirement"], "_DistributionT"]
_InstallerType = Callable[["Requirement"], Optional["Distribution"]]
_PkgReqType = Union[str, "Requirement"]
_EPDistType = Union["Distribution", _PkgReqType]
_MetadataType = Optional["IResourceProvider"]
_ResolvedEntryPoint = Any  # Can be any attribute in the module
_ResourceStream = Any  # TODO / Incomplete: A readable file-like object
=======
_InstallerType = Callable[["Requirement"], Union["Distribution", None]]
_PkgReqType = Union[str, "Requirement"]
_EPDistType = Union["Distribution", _PkgReqType]
_MetadataType = Union["IResourceProvider", None]
>>>>>>> 22993191
# Any object works, but let's indicate we expect something like a module (optionally has __loader__ or __file__)
_ModuleLike = Any
_ProviderFactoryType = Callable[[_ModuleLike], "IResourceProvider"]
_DistFinderType = Callable[[_T, str, bool], Iterable["Distribution"]]
_NSHandlerType = Callable[[_T, str, str, types.ModuleType], Union[str, None]]
_AdapterT = TypeVar(
    "_AdapterT", _DistFinderType[Any], _ProviderFactoryType, _NSHandlerType[Any]
)


# Use _typeshed.importlib.LoaderProtocol once available https://github.com/python/typeshed/pull/11890
class _LoaderProtocol(Protocol):
    def load_module(self, fullname: str, /) -> types.ModuleType: ...


class _ZipLoaderModule(Protocol):
    __loader__: zipimport.zipimporter


_PEP440_FALLBACK = re.compile(r"^v?(?P<safe>(?:[0-9]+!)?[0-9]+(?:\.[0-9]+)*)", re.I)


class PEP440Warning(RuntimeWarning):
    """
    Used when there is an issue with a version or specifier not complying with
    PEP 440.
    """


parse_version = _packaging_version.Version


_state_vars: dict[str, str] = {}


def _declare_state(vartype: str, varname: str, initial_value: _T) -> _T:
    _state_vars[varname] = vartype
    return initial_value


def __getstate__() -> dict[str, Any]:
    state = {}
    g = globals()
    for k, v in _state_vars.items():
        state[k] = g['_sget_' + v](g[k])
    return state


def __setstate__(state: dict[str, Any]) -> dict[str, Any]:
    g = globals()
    for k, v in state.items():
        g['_sset_' + _state_vars[k]](k, g[k], v)
    return state


def _sget_dict(val):
    return val.copy()


def _sset_dict(key, ob, state):
    ob.clear()
    ob.update(state)


def _sget_object(val):
    return val.__getstate__()


def _sset_object(key, ob, state):
    ob.__setstate__(state)


_sget_none = _sset_none = lambda *args: None


def get_supported_platform():
    """Return this platform's maximum compatible version.

    distutils.util.get_platform() normally reports the minimum version
    of macOS that would be required to *use* extensions produced by
    distutils.  But what we want when checking compatibility is to know the
    version of macOS that we are *running*.  To allow usage of packages that
    explicitly require a newer version of macOS, we must also know the
    current version of the OS.

    If this condition occurs for any other platform with a version in its
    platform strings, this function should be extended accordingly.
    """
    plat = get_build_platform()
    m = macosVersionString.match(plat)
    if m is not None and sys.platform == "darwin":
        try:
            plat = 'macosx-%s-%s' % ('.'.join(_macos_vers()[:2]), m.group(3))
        except ValueError:
            # not macOS
            pass
    return plat


__all__ = [
    # Basic resource access and distribution/entry point discovery
    'require',
    'run_script',
    'get_provider',
    'get_distribution',
    'load_entry_point',
    'get_entry_map',
    'get_entry_info',
    'iter_entry_points',
    'resource_string',
    'resource_stream',
    'resource_filename',
    'resource_listdir',
    'resource_exists',
    'resource_isdir',
    # Environmental control
    'declare_namespace',
    'working_set',
    'add_activation_listener',
    'find_distributions',
    'set_extraction_path',
    'cleanup_resources',
    'get_default_cache',
    # Primary implementation classes
    'Environment',
    'WorkingSet',
    'ResourceManager',
    'Distribution',
    'Requirement',
    'EntryPoint',
    # Exceptions
    'ResolutionError',
    'VersionConflict',
    'DistributionNotFound',
    'UnknownExtra',
    'ExtractionError',
    # Warnings
    'PEP440Warning',
    # Parsing functions and string utilities
    'parse_requirements',
    'parse_version',
    'safe_name',
    'safe_version',
    'get_platform',
    'compatible_platforms',
    'yield_lines',
    'split_sections',
    'safe_extra',
    'to_filename',
    'invalid_marker',
    'evaluate_marker',
    # filesystem utilities
    'ensure_directory',
    'normalize_path',
    # Distribution "precedence" constants
    'EGG_DIST',
    'BINARY_DIST',
    'SOURCE_DIST',
    'CHECKOUT_DIST',
    'DEVELOP_DIST',
    # "Provider" interfaces, implementations, and registration/lookup APIs
    'IMetadataProvider',
    'IResourceProvider',
    'FileMetadata',
    'PathMetadata',
    'EggMetadata',
    'EmptyProvider',
    'empty_provider',
    'NullProvider',
    'EggProvider',
    'DefaultProvider',
    'ZipProvider',
    'register_finder',
    'register_namespace_handler',
    'register_loader_type',
    'fixup_namespace_packages',
    'get_importer',
    # Warnings
    'PkgResourcesDeprecationWarning',
    # Deprecated/backward compatibility only
    'run_main',
    'AvailableDistributions',
]


class ResolutionError(Exception):
    """Abstract base for dependency resolution errors"""

    def __repr__(self):
        return self.__class__.__name__ + repr(self.args)


class VersionConflict(ResolutionError):
    """
    An already-installed version conflicts with the requested version.

    Should be initialized with the installed Distribution and the requested
    Requirement.
    """

    _template = "{self.dist} is installed but {self.req} is required"

    @property
    def dist(self) -> Distribution:
        return self.args[0]

    @property
    def req(self) -> Requirement:
        return self.args[1]

    def report(self):
        return self._template.format(**locals())

    def with_context(self, required_by: set[Distribution | str]):
        """
        If required_by is non-empty, return a version of self that is a
        ContextualVersionConflict.
        """
        if not required_by:
            return self
        args = self.args + (required_by,)
        return ContextualVersionConflict(*args)


class ContextualVersionConflict(VersionConflict):
    """
    A VersionConflict that accepts a third parameter, the set of the
    requirements that required the installed Distribution.
    """

    _template = VersionConflict._template + ' by {self.required_by}'

    @property
    def required_by(self) -> set[str]:
        return self.args[2]


class DistributionNotFound(ResolutionError):
    """A requested distribution was not found"""

    _template = (
        "The '{self.req}' distribution was not found "
        "and is required by {self.requirers_str}"
    )

    @property
    def req(self) -> Requirement:
        return self.args[0]

    @property
    def requirers(self) -> set[str] | None:
        return self.args[1]

    @property
    def requirers_str(self):
        if not self.requirers:
            return 'the application'
        return ', '.join(self.requirers)

    def report(self):
        return self._template.format(**locals())

    def __str__(self):
        return self.report()


class UnknownExtra(ResolutionError):
    """Distribution doesn't have an "extra feature" of the given name"""


_provider_factories: dict[type[_ModuleLike], _ProviderFactoryType] = {}

PY_MAJOR = '{}.{}'.format(*sys.version_info)
EGG_DIST = 3
BINARY_DIST = 2
SOURCE_DIST = 1
CHECKOUT_DIST = 0
DEVELOP_DIST = -1


def register_loader_type(
    loader_type: type[_ModuleLike], provider_factory: _ProviderFactoryType
):
    """Register `provider_factory` to make providers for `loader_type`

    `loader_type` is the type or class of a PEP 302 ``module.__loader__``,
    and `provider_factory` is a function that, passed a *module* object,
    returns an ``IResourceProvider`` for that module.
    """
    _provider_factories[loader_type] = provider_factory


@overload
def get_provider(moduleOrReq: str) -> IResourceProvider: ...
@overload
def get_provider(moduleOrReq: Requirement) -> Distribution: ...
def get_provider(moduleOrReq: str | Requirement) -> IResourceProvider | Distribution:
    """Return an IResourceProvider for the named module or requirement"""
    if isinstance(moduleOrReq, Requirement):
        return working_set.find(moduleOrReq) or require(str(moduleOrReq))[0]
    try:
        module = sys.modules[moduleOrReq]
    except KeyError:
        __import__(moduleOrReq)
        module = sys.modules[moduleOrReq]
    loader = getattr(module, '__loader__', None)
    return _find_adapter(_provider_factories, loader)(module)


@functools.lru_cache(maxsize=None)
def _macos_vers():
    version = platform.mac_ver()[0]
    # fallback for MacPorts
    if version == '':
        plist = '/System/Library/CoreServices/SystemVersion.plist'
        if os.path.exists(plist):
            with open(plist, 'rb') as fh:
                plist_content = plistlib.load(fh)
            if 'ProductVersion' in plist_content:
                version = plist_content['ProductVersion']
    return version.split('.')


def _macos_arch(machine):
    return {'PowerPC': 'ppc', 'Power_Macintosh': 'ppc'}.get(machine, machine)


def get_build_platform():
    """Return this platform's string for platform-specific distributions

    XXX Currently this is the same as ``distutils.util.get_platform()``, but it
    needs some hacks for Linux and macOS.
    """
    from sysconfig import get_platform

    plat = get_platform()
    if sys.platform == "darwin" and not plat.startswith('macosx-'):
        try:
            version = _macos_vers()
            machine = os.uname()[4].replace(" ", "_")
            return "macosx-%d.%d-%s" % (
                int(version[0]),
                int(version[1]),
                _macos_arch(machine),
            )
        except ValueError:
            # if someone is running a non-Mac darwin system, this will fall
            # through to the default implementation
            pass
    return plat


macosVersionString = re.compile(r"macosx-(\d+)\.(\d+)-(.*)")
darwinVersionString = re.compile(r"darwin-(\d+)\.(\d+)\.(\d+)-(.*)")
# XXX backward compat
get_platform = get_build_platform


def compatible_platforms(provided: str | None, required: str | None):
    """Can code for the `provided` platform run on the `required` platform?

    Returns true if either platform is ``None``, or the platforms are equal.

    XXX Needs compatibility checks for Linux and other unixy OSes.
    """
    if provided is None or required is None or provided == required:
        # easy case
        return True

    # macOS special cases
    reqMac = macosVersionString.match(required)
    if reqMac:
        provMac = macosVersionString.match(provided)

        # is this a Mac package?
        if not provMac:
            # this is backwards compatibility for packages built before
            # setuptools 0.6. All packages built after this point will
            # use the new macOS designation.
            provDarwin = darwinVersionString.match(provided)
            if provDarwin:
                dversion = int(provDarwin.group(1))
                macosversion = "%s.%s" % (reqMac.group(1), reqMac.group(2))
                if (
                    dversion == 7
                    and macosversion >= "10.3"
                    or dversion == 8
                    and macosversion >= "10.4"
                ):
                    return True
            # egg isn't macOS or legacy darwin
            return False

        # are they the same major version and machine type?
        if provMac.group(1) != reqMac.group(1) or provMac.group(3) != reqMac.group(3):
            return False

        # is the required OS major update >= the provided one?
        if int(provMac.group(2)) > int(reqMac.group(2)):
            return False

        return True

    # XXX Linux and other platforms' special cases should go here
    return False


@overload
def get_distribution(dist: _DistributionT) -> _DistributionT: ...
@overload
def get_distribution(dist: _PkgReqType) -> Distribution: ...
def get_distribution(dist: Distribution | _PkgReqType) -> Distribution:
    """Return a current distribution object for a Requirement or string"""
    if isinstance(dist, str):
        dist = Requirement.parse(dist)
    if isinstance(dist, Requirement):
        # Bad type narrowing, dist has to be a Requirement here, so get_provider has to return Distribution
        dist = get_provider(dist)  # type: ignore[assignment]
    if not isinstance(dist, Distribution):
        raise TypeError("Expected str, Requirement, or Distribution", dist)
    return dist


def load_entry_point(dist: _EPDistType, group: str, name: str) -> _ResolvedEntryPoint:
    """Return `name` entry point of `group` for `dist` or raise ImportError"""
    return get_distribution(dist).load_entry_point(group, name)


@overload
def get_entry_map(
    dist: _EPDistType, group: None = None
) -> dict[str, dict[str, EntryPoint]]: ...
@overload
def get_entry_map(dist: _EPDistType, group: str) -> dict[str, EntryPoint]: ...
def get_entry_map(dist: _EPDistType, group: str | None = None):
    """Return the entry point map for `group`, or the full entry map"""
    return get_distribution(dist).get_entry_map(group)


def get_entry_info(dist: _EPDistType, group: str, name: str):
    """Return the EntryPoint object for `group`+`name`, or ``None``"""
    return get_distribution(dist).get_entry_info(group, name)


class IMetadataProvider(Protocol):
    def has_metadata(self, name: str) -> bool:
        """Does the package's distribution contain the named metadata?"""

    def get_metadata(self, name: str) -> str:
        """The named metadata resource as a string"""

    def get_metadata_lines(self, name: str) -> Iterator[str]:
        """Yield named metadata resource as list of non-blank non-comment lines

        Leading and trailing whitespace is stripped from each line, and lines
        with ``#`` as the first non-blank character are omitted."""

    def metadata_isdir(self, name: str) -> bool:
        """Is the named metadata a directory?  (like ``os.path.isdir()``)"""

    def metadata_listdir(self, name: str) -> list[str]:
        """List of metadata names in the directory (like ``os.listdir()``)"""

    def run_script(self, script_name: str, namespace: dict[str, Any]) -> None:
        """Execute the named script in the supplied namespace dictionary"""


class IResourceProvider(IMetadataProvider, Protocol):
    """An object that provides access to package resources"""

    def get_resource_filename(
        self, manager: ResourceManager, resource_name: str
    ) -> str:
        """Return a true filesystem path for `resource_name`

        `manager` must be a ``ResourceManager``"""

    def get_resource_stream(
        self, manager: ResourceManager, resource_name: str
    ) -> _ResourceStream:
        """Return a readable file-like object for `resource_name`

        `manager` must be a ``ResourceManager``"""

    def get_resource_string(
        self, manager: ResourceManager, resource_name: str
    ) -> bytes:
        """Return the contents of `resource_name` as :obj:`bytes`

        `manager` must be a ``ResourceManager``"""

    def has_resource(self, resource_name: str) -> bool:
        """Does the package contain the named resource?"""

    def resource_isdir(self, resource_name: str) -> bool:
        """Is the named resource a directory?  (like ``os.path.isdir()``)"""

    def resource_listdir(self, resource_name: str) -> list[str]:
        """List of resource names in the directory (like ``os.listdir()``)"""


class WorkingSet:
    """A collection of active distributions on sys.path (or a similar list)"""

    def __init__(self, entries: Iterable[str] | None = None):
        """Create working set from list of path entries (default=sys.path)"""
        self.entries: list[str] = []
        self.entry_keys = {}
        self.by_key = {}
        self.normalized_to_canonical_keys = {}
        self.callbacks = []

        if entries is None:
            entries = sys.path

        for entry in entries:
            self.add_entry(entry)

    @classmethod
    def _build_master(cls):
        """
        Prepare the master working set.
        """
        ws = cls()
        try:
            from __main__ import __requires__
        except ImportError:
            # The main program does not list any requirements
            return ws

        # ensure the requirements are met
        try:
            ws.require(__requires__)
        except VersionConflict:
            return cls._build_from_requirements(__requires__)

        return ws

    @classmethod
    def _build_from_requirements(cls, req_spec):
        """
        Build a working set from a requirement spec. Rewrites sys.path.
        """
        # try it without defaults already on sys.path
        # by starting with an empty path
        ws = cls([])
        reqs = parse_requirements(req_spec)
        dists = ws.resolve(reqs, Environment())
        for dist in dists:
            ws.add(dist)

        # add any missing entries from sys.path
        for entry in sys.path:
            if entry not in ws.entries:
                ws.add_entry(entry)

        # then copy back to sys.path
        sys.path[:] = ws.entries
        return ws

    def add_entry(self, entry: str):
        """Add a path item to ``.entries``, finding any distributions on it

        ``find_distributions(entry, True)`` is used to find distributions
        corresponding to the path entry, and they are added.  `entry` is
        always appended to ``.entries``, even if it is already present.
        (This is because ``sys.path`` can contain the same value more than
        once, and the ``.entries`` of the ``sys.path`` WorkingSet should always
        equal ``sys.path``.)
        """
        self.entry_keys.setdefault(entry, [])
        self.entries.append(entry)
        for dist in find_distributions(entry, True):
            self.add(dist, entry, False)

    def __contains__(self, dist: Distribution) -> bool:
        """True if `dist` is the active distribution for its project"""
        return self.by_key.get(dist.key) == dist

    def find(self, req: Requirement) -> Distribution | None:
        """Find a distribution matching requirement `req`

        If there is an active distribution for the requested project, this
        returns it as long as it meets the version requirement specified by
        `req`.  But, if there is an active distribution for the project and it
        does *not* meet the `req` requirement, ``VersionConflict`` is raised.
        If there is no active distribution for the requested project, ``None``
        is returned.
        """
        dist = self.by_key.get(req.key)

        if dist is None:
            canonical_key = self.normalized_to_canonical_keys.get(req.key)

            if canonical_key is not None:
                req.key = canonical_key
                dist = self.by_key.get(canonical_key)

        if dist is not None and dist not in req:
            # XXX add more info
            raise VersionConflict(dist, req)
        return dist

    def iter_entry_points(self, group: str, name: str | None = None):
        """Yield entry point objects from `group` matching `name`

        If `name` is None, yields all entry points in `group` from all
        distributions in the working set, otherwise only ones matching
        both `group` and `name` are yielded (in distribution order).
        """
        return (
            entry
            for dist in self
            for entry in dist.get_entry_map(group).values()
            if name is None or name == entry.name
        )

    def run_script(self, requires: str, script_name: str):
        """Locate distribution for `requires` and run `script_name` script"""
        ns = sys._getframe(1).f_globals
        name = ns['__name__']
        ns.clear()
        ns['__name__'] = name
        self.require(requires)[0].run_script(script_name, ns)

    def __iter__(self) -> Iterator[Distribution]:
        """Yield distributions for non-duplicate projects in the working set

        The yield order is the order in which the items' path entries were
        added to the working set.
        """
        seen = {}
        for item in self.entries:
            if item not in self.entry_keys:
                # workaround a cache issue
                continue

            for key in self.entry_keys[item]:
                if key not in seen:
                    seen[key] = True
                    yield self.by_key[key]

    def add(
        self,
        dist: Distribution,
        entry: str | None = None,
        insert: bool = True,
        replace: bool = False,
    ):
        """Add `dist` to working set, associated with `entry`

        If `entry` is unspecified, it defaults to the ``.location`` of `dist`.
        On exit from this routine, `entry` is added to the end of the working
        set's ``.entries`` (if it wasn't already present).

        `dist` is only added to the working set if it's for a project that
        doesn't already have a distribution in the set, unless `replace=True`.
        If it's added, any callbacks registered with the ``subscribe()`` method
        will be called.
        """
        if insert:
            dist.insert_on(self.entries, entry, replace=replace)

        if entry is None:
            entry = dist.location
        keys = self.entry_keys.setdefault(entry, [])
        keys2 = self.entry_keys.setdefault(dist.location, [])
        if not replace and dist.key in self.by_key:
            # ignore hidden distros
            return

        self.by_key[dist.key] = dist
        normalized_name = _packaging_utils.canonicalize_name(dist.key)
        self.normalized_to_canonical_keys[normalized_name] = dist.key
        if dist.key not in keys:
            keys.append(dist.key)
        if dist.key not in keys2:
            keys2.append(dist.key)
        self._added_new(dist)

    @overload
    def resolve(
        self,
        requirements: Iterable[Requirement],
        env: Environment | None,
        installer: _InstallerTypeT[_DistributionT],
        replace_conflicting: bool = False,
        extras: tuple[str, ...] | None = None,
    ) -> list[_DistributionT]: ...
    @overload
    def resolve(
        self,
        requirements: Iterable[Requirement],
        env: Environment | None = None,
        *,
        installer: _InstallerTypeT[_DistributionT],
        replace_conflicting: bool = False,
        extras: tuple[str, ...] | None = None,
    ) -> list[_DistributionT]: ...
    @overload
    def resolve(
        self,
        requirements: Iterable[Requirement],
        env: Environment | None = None,
        installer: _InstallerType | None = None,
        replace_conflicting: bool = False,
        extras: tuple[str, ...] | None = None,
    ) -> list[Distribution]: ...
    def resolve(
        self,
        requirements: Iterable[Requirement],
        env: Environment | None = None,
        installer: _InstallerType | None | _InstallerTypeT[_DistributionT] = None,
        replace_conflicting: bool = False,
        extras: tuple[str, ...] | None = None,
    ) -> list[Distribution] | list[_DistributionT]:
        """List all distributions needed to (recursively) meet `requirements`

        `requirements` must be a sequence of ``Requirement`` objects.  `env`,
        if supplied, should be an ``Environment`` instance.  If
        not supplied, it defaults to all distributions available within any
        entry or distribution in the working set.  `installer`, if supplied,
        will be invoked with each requirement that cannot be met by an
        already-installed distribution; it should return a ``Distribution`` or
        ``None``.

        Unless `replace_conflicting=True`, raises a VersionConflict exception
        if
        any requirements are found on the path that have the correct name but
        the wrong version.  Otherwise, if an `installer` is supplied it will be
        invoked to obtain the correct version of the requirement and activate
        it.

        `extras` is a list of the extras to be used with these requirements.
        This is important because extra requirements may look like `my_req;
        extra = "my_extra"`, which would otherwise be interpreted as a purely
        optional requirement.  Instead, we want to be able to assert that these
        requirements are truly required.
        """

        # set up the stack
        requirements = list(requirements)[::-1]
        # set of processed requirements
        processed = {}
        # key -> dist
        best = {}
        to_activate = []

        req_extras = _ReqExtras()

        # Mapping of requirement to set of distributions that required it;
        # useful for reporting info about conflicts.
        required_by = collections.defaultdict(set)

        while requirements:
            # process dependencies breadth-first
            req = requirements.pop(0)
            if req in processed:
                # Ignore cyclic or redundant dependencies
                continue

            if not req_extras.markers_pass(req, extras):
                continue

            dist = self._resolve_dist(
                req, best, replace_conflicting, env, installer, required_by, to_activate
            )

            # push the new requirements onto the stack
            new_requirements = dist.requires(req.extras)[::-1]
            requirements.extend(new_requirements)

            # Register the new requirements needed by req
            for new_requirement in new_requirements:
                required_by[new_requirement].add(req.project_name)
                req_extras[new_requirement] = req.extras

            processed[req] = True

        # return list of distros to activate
        return to_activate

    def _resolve_dist(
        self, req, best, replace_conflicting, env, installer, required_by, to_activate
    ) -> Distribution:
        dist = best.get(req.key)
        if dist is None:
            # Find the best distribution and add it to the map
            dist = self.by_key.get(req.key)
            if dist is None or (dist not in req and replace_conflicting):
                ws = self
                if env is None:
                    if dist is None:
                        env = Environment(self.entries)
                    else:
                        # Use an empty environment and workingset to avoid
                        # any further conflicts with the conflicting
                        # distribution
                        env = Environment([])
                        ws = WorkingSet([])
                dist = best[req.key] = env.best_match(
                    req, ws, installer, replace_conflicting=replace_conflicting
                )
                if dist is None:
                    requirers = required_by.get(req, None)
                    raise DistributionNotFound(req, requirers)
            to_activate.append(dist)
        if dist not in req:
            # Oops, the "best" so far conflicts with a dependency
            dependent_req = required_by[req]
            raise VersionConflict(dist, req).with_context(dependent_req)
        return dist

    @overload
    def find_plugins(
        self,
        plugin_env: Environment,
        full_env: Environment | None,
        installer: _InstallerTypeT[_DistributionT],
        fallback: bool = True,
    ) -> tuple[list[_DistributionT], dict[Distribution, Exception]]: ...
    @overload
    def find_plugins(
        self,
        plugin_env: Environment,
        full_env: Environment | None = None,
        *,
        installer: _InstallerTypeT[_DistributionT],
        fallback: bool = True,
    ) -> tuple[list[_DistributionT], dict[Distribution, Exception]]: ...
    @overload
    def find_plugins(
        self,
        plugin_env: Environment,
        full_env: Environment | None = None,
        installer: _InstallerType | None = None,
        fallback: bool = True,
    ) -> tuple[list[Distribution], dict[Distribution, Exception]]: ...
    def find_plugins(
        self,
        plugin_env: Environment,
        full_env: Environment | None = None,
        installer: _InstallerType | None | _InstallerTypeT[_DistributionT] = None,
        fallback: bool = True,
    ) -> tuple[
        list[Distribution] | list[_DistributionT],
        dict[Distribution, Exception],
    ]:
        """Find all activatable distributions in `plugin_env`

        Example usage::

            distributions, errors = working_set.find_plugins(
                Environment(plugin_dirlist)
            )
            # add plugins+libs to sys.path
            map(working_set.add, distributions)
            # display errors
            print('Could not load', errors)

        The `plugin_env` should be an ``Environment`` instance that contains
        only distributions that are in the project's "plugin directory" or
        directories. The `full_env`, if supplied, should be an ``Environment``
        contains all currently-available distributions.  If `full_env` is not
        supplied, one is created automatically from the ``WorkingSet`` this
        method is called on, which will typically mean that every directory on
        ``sys.path`` will be scanned for distributions.

        `installer` is a standard installer callback as used by the
        ``resolve()`` method. The `fallback` flag indicates whether we should
        attempt to resolve older versions of a plugin if the newest version
        cannot be resolved.

        This method returns a 2-tuple: (`distributions`, `error_info`), where
        `distributions` is a list of the distributions found in `plugin_env`
        that were loadable, along with any other distributions that are needed
        to resolve their dependencies.  `error_info` is a dictionary mapping
        unloadable plugin distributions to an exception instance describing the
        error that occurred. Usually this will be a ``DistributionNotFound`` or
        ``VersionConflict`` instance.
        """

        plugin_projects = list(plugin_env)
        # scan project names in alphabetic order
        plugin_projects.sort()

        error_info: dict[Distribution, Exception] = {}
        distributions: dict[Distribution, Exception | None] = {}

        if full_env is None:
            env = Environment(self.entries)
            env += plugin_env
        else:
            env = full_env + plugin_env

        shadow_set = self.__class__([])
        # put all our entries in shadow_set
        list(map(shadow_set.add, self))

        for project_name in plugin_projects:
            for dist in plugin_env[project_name]:
                req = [dist.as_requirement()]

                try:
                    resolvees = shadow_set.resolve(req, env, installer)

                except ResolutionError as v:
                    # save error info
                    error_info[dist] = v
                    if fallback:
                        # try the next older version of project
                        continue
                    else:
                        # give up on this project, keep going
                        break

                else:
                    list(map(shadow_set.add, resolvees))
                    distributions.update(dict.fromkeys(resolvees))

                    # success, no need to try any more versions of this project
                    break

        sorted_distributions = list(distributions)
        sorted_distributions.sort()

        return sorted_distributions, error_info

    def require(self, *requirements: _NestedStr):
        """Ensure that distributions matching `requirements` are activated

        `requirements` must be a string or a (possibly-nested) sequence
        thereof, specifying the distributions and versions required.  The
        return value is a sequence of the distributions that needed to be
        activated to fulfill the requirements; all relevant distributions are
        included, even if they were already activated in this working set.
        """
        needed = self.resolve(parse_requirements(requirements))

        for dist in needed:
            self.add(dist)

        return needed

    def subscribe(
        self, callback: Callable[[Distribution], object], existing: bool = True
    ):
        """Invoke `callback` for all distributions

        If `existing=True` (default),
        call on all existing ones, as well.
        """
        if callback in self.callbacks:
            return
        self.callbacks.append(callback)
        if not existing:
            return
        for dist in self:
            callback(dist)

    def _added_new(self, dist):
        for callback in self.callbacks:
            callback(dist)

    def __getstate__(self):
        return (
            self.entries[:],
            self.entry_keys.copy(),
            self.by_key.copy(),
            self.normalized_to_canonical_keys.copy(),
            self.callbacks[:],
        )

    def __setstate__(self, e_k_b_n_c):
        entries, keys, by_key, normalized_to_canonical_keys, callbacks = e_k_b_n_c
        self.entries = entries[:]
        self.entry_keys = keys.copy()
        self.by_key = by_key.copy()
        self.normalized_to_canonical_keys = normalized_to_canonical_keys.copy()
        self.callbacks = callbacks[:]


class _ReqExtras(Dict["Requirement", Tuple[str, ...]]):
    """
    Map each requirement to the extras that demanded it.
    """

    def markers_pass(self, req: Requirement, extras: tuple[str, ...] | None = None):
        """
        Evaluate markers for req against each extra that
        demanded it.

        Return False if the req has a marker and fails
        evaluation. Otherwise, return True.
        """
        extra_evals = (
            req.marker.evaluate({'extra': extra})
            for extra in self.get(req, ()) + (extras or (None,))
        )
        return not req.marker or any(extra_evals)


class Environment:
    """Searchable snapshot of distributions on a search path"""

    def __init__(
        self,
        search_path: Iterable[str] | None = None,
        platform: str | None = get_supported_platform(),
        python: str | None = PY_MAJOR,
    ):
        """Snapshot distributions available on a search path

        Any distributions found on `search_path` are added to the environment.
        `search_path` should be a sequence of ``sys.path`` items.  If not
        supplied, ``sys.path`` is used.

        `platform` is an optional string specifying the name of the platform
        that platform-specific distributions must be compatible with.  If
        unspecified, it defaults to the current platform.  `python` is an
        optional string naming the desired version of Python (e.g. ``'3.6'``);
        it defaults to the current version.

        You may explicitly set `platform` (and/or `python`) to ``None`` if you
        wish to map *all* distributions, not just those compatible with the
        running platform or Python version.
        """
        self._distmap = {}
        self.platform = platform
        self.python = python
        self.scan(search_path)

    def can_add(self, dist: Distribution):
        """Is distribution `dist` acceptable for this environment?

        The distribution must match the platform and python version
        requirements specified when this environment was created, or False
        is returned.
        """
        py_compat = (
            self.python is None
            or dist.py_version is None
            or dist.py_version == self.python
        )
        return py_compat and compatible_platforms(dist.platform, self.platform)

    def remove(self, dist: Distribution):
        """Remove `dist` from the environment"""
        self._distmap[dist.key].remove(dist)

    def scan(self, search_path: Iterable[str] | None = None):
        """Scan `search_path` for distributions usable in this environment

        Any distributions found are added to the environment.
        `search_path` should be a sequence of ``sys.path`` items.  If not
        supplied, ``sys.path`` is used.  Only distributions conforming to
        the platform/python version defined at initialization are added.
        """
        if search_path is None:
            search_path = sys.path

        for item in search_path:
            for dist in find_distributions(item):
                self.add(dist)

    def __getitem__(self, project_name: str) -> list[Distribution]:
        """Return a newest-to-oldest list of distributions for `project_name`

        Uses case-insensitive `project_name` comparison, assuming all the
        project's distributions use their project's name converted to all
        lowercase as their key.

        """
        distribution_key = project_name.lower()
        return self._distmap.get(distribution_key, [])

    def add(self, dist: Distribution):
        """Add `dist` if we ``can_add()`` it and it has not already been added"""
        if self.can_add(dist) and dist.has_version():
            dists = self._distmap.setdefault(dist.key, [])
            if dist not in dists:
                dists.append(dist)
                dists.sort(key=operator.attrgetter('hashcmp'), reverse=True)

    @overload
    def best_match(
        self,
        req: Requirement,
        working_set: WorkingSet,
        installer: _InstallerTypeT[_DistributionT],
        replace_conflicting: bool = False,
    ) -> _DistributionT: ...
    @overload
    def best_match(
        self,
        req: Requirement,
        working_set: WorkingSet,
        installer: _InstallerType | None = None,
        replace_conflicting: bool = False,
    ) -> Distribution | None: ...
    def best_match(
        self,
        req: Requirement,
        working_set: WorkingSet,
        installer: _InstallerType | None | _InstallerTypeT[_DistributionT] = None,
        replace_conflicting: bool = False,
    ) -> Distribution | None:
        """Find distribution best matching `req` and usable on `working_set`

        This calls the ``find(req)`` method of the `working_set` to see if a
        suitable distribution is already active.  (This may raise
        ``VersionConflict`` if an unsuitable version of the project is already
        active in the specified `working_set`.)  If a suitable distribution
        isn't active, this method returns the newest distribution in the
        environment that meets the ``Requirement`` in `req`.  If no suitable
        distribution is found, and `installer` is supplied, then the result of
        calling the environment's ``obtain(req, installer)`` method will be
        returned.
        """
        try:
            dist = working_set.find(req)
        except VersionConflict:
            if not replace_conflicting:
                raise
            dist = None
        if dist is not None:
            return dist
        for dist in self[req.key]:
            if dist in req:
                return dist
        # try to download/install
        return self.obtain(req, installer)

    @overload
    def obtain(
        self,
        requirement: Requirement,
        installer: _InstallerTypeT[_DistributionT],
    ) -> _DistributionT: ...
    @overload
    def obtain(
        self,
        requirement: Requirement,
        installer: Callable[[Requirement], None] | None = None,
    ) -> None: ...
    @overload
    def obtain(
        self,
        requirement: Requirement,
        installer: _InstallerType | None = None,
    ) -> Distribution | None: ...
    def obtain(
        self,
        requirement: Requirement,
        installer: Callable[[Requirement], None]
        | _InstallerType
        | None
        | _InstallerTypeT[_DistributionT] = None,
    ) -> Distribution | None:
        """Obtain a distribution matching `requirement` (e.g. via download)

        Obtain a distro that matches requirement (e.g. via download).  In the
        base ``Environment`` class, this routine just returns
        ``installer(requirement)``, unless `installer` is None, in which case
        None is returned instead.  This method is a hook that allows subclasses
        to attempt other ways of obtaining a distribution before falling back
        to the `installer` argument."""
        return installer(requirement) if installer else None

    def __iter__(self) -> Iterator[str]:
        """Yield the unique project names of the available distributions"""
        for key in self._distmap.keys():
            if self[key]:
                yield key

    def __iadd__(self, other: Distribution | Environment):
        """In-place addition of a distribution or environment"""
        if isinstance(other, Distribution):
            self.add(other)
        elif isinstance(other, Environment):
            for project in other:
                for dist in other[project]:
                    self.add(dist)
        else:
            raise TypeError("Can't add %r to environment" % (other,))
        return self

    def __add__(self, other: Distribution | Environment):
        """Add an environment or distribution to an environment"""
        new = self.__class__([], platform=None, python=None)
        for env in self, other:
            new += env
        return new


# XXX backward compatibility
AvailableDistributions = Environment


class ExtractionError(RuntimeError):
    """An error occurred extracting a resource

    The following attributes are available from instances of this exception:

    manager
        The resource manager that raised this exception

    cache_path
        The base directory for resource extraction

    original_error
        The exception instance that caused extraction to fail
    """

    manager: ResourceManager
    cache_path: str
    original_error: BaseException | None


class ResourceManager:
    """Manage resource extraction and packages"""

    extraction_path: str | None = None

    def __init__(self):
        self.cached_files = {}

    def resource_exists(self, package_or_requirement: _PkgReqType, resource_name: str):
        """Does the named resource exist?"""
        return get_provider(package_or_requirement).has_resource(resource_name)

    def resource_isdir(self, package_or_requirement: _PkgReqType, resource_name: str):
        """Is the named resource an existing directory?"""
        return get_provider(package_or_requirement).resource_isdir(resource_name)

    def resource_filename(
        self, package_or_requirement: _PkgReqType, resource_name: str
    ):
        """Return a true filesystem path for specified resource"""
        return get_provider(package_or_requirement).get_resource_filename(
            self, resource_name
        )

    def resource_stream(self, package_or_requirement: _PkgReqType, resource_name: str):
        """Return a readable file-like object for specified resource"""
        return get_provider(package_or_requirement).get_resource_stream(
            self, resource_name
        )

    def resource_string(
        self, package_or_requirement: _PkgReqType, resource_name: str
    ) -> bytes:
        """Return specified resource as :obj:`bytes`"""
        return get_provider(package_or_requirement).get_resource_string(
            self, resource_name
        )

    def resource_listdir(self, package_or_requirement: _PkgReqType, resource_name: str):
        """List the contents of the named resource directory"""
        return get_provider(package_or_requirement).resource_listdir(resource_name)

    def extraction_error(self) -> NoReturn:
        """Give an error message for problems extracting file(s)"""

        old_exc = sys.exc_info()[1]
        cache_path = self.extraction_path or get_default_cache()

        tmpl = textwrap.dedent(
            """
            Can't extract file(s) to egg cache

            The following error occurred while trying to extract file(s)
            to the Python egg cache:

              {old_exc}

            The Python egg cache directory is currently set to:

              {cache_path}

            Perhaps your account does not have write access to this directory?
            You can change the cache directory by setting the PYTHON_EGG_CACHE
            environment variable to point to an accessible directory.
            """
        ).lstrip()
        err = ExtractionError(tmpl.format(**locals()))
        err.manager = self
        err.cache_path = cache_path
        err.original_error = old_exc
        raise err

    def get_cache_path(self, archive_name: str, names: Iterable[StrPath] = ()):
        """Return absolute location in cache for `archive_name` and `names`

        The parent directory of the resulting path will be created if it does
        not already exist.  `archive_name` should be the base filename of the
        enclosing egg (which may not be the name of the enclosing zipfile!),
        including its ".egg" extension.  `names`, if provided, should be a
        sequence of path name parts "under" the egg's extraction location.

        This method should only be called by resource providers that need to
        obtain an extraction location, and only for names they intend to
        extract, as it tracks the generated names for possible cleanup later.
        """
        extract_path = self.extraction_path or get_default_cache()
        target_path = os.path.join(extract_path, archive_name + '-tmp', *names)
        try:
            _bypass_ensure_directory(target_path)
        except Exception:
            self.extraction_error()

        self._warn_unsafe_extraction_path(extract_path)

        self.cached_files[target_path] = 1
        return target_path

    @staticmethod
    def _warn_unsafe_extraction_path(path):
        """
        If the default extraction path is overridden and set to an insecure
        location, such as /tmp, it opens up an opportunity for an attacker to
        replace an extracted file with an unauthorized payload. Warn the user
        if a known insecure location is used.

        See Distribute #375 for more details.
        """
        if os.name == 'nt' and not path.startswith(os.environ['windir']):
            # On Windows, permissions are generally restrictive by default
            #  and temp directories are not writable by other users, so
            #  bypass the warning.
            return
        mode = os.stat(path).st_mode
        if mode & stat.S_IWOTH or mode & stat.S_IWGRP:
            msg = (
                "Extraction path is writable by group/others "
                "and vulnerable to attack when "
                "used with get_resource_filename ({path}). "
                "Consider a more secure "
                "location (set with .set_extraction_path or the "
                "PYTHON_EGG_CACHE environment variable)."
            ).format(**locals())
            warnings.warn(msg, UserWarning)

    def postprocess(self, tempname: StrOrBytesPath, filename: StrOrBytesPath):
        """Perform any platform-specific postprocessing of `tempname`

        This is where Mac header rewrites should be done; other platforms don't
        have anything special they should do.

        Resource providers should call this method ONLY after successfully
        extracting a compressed resource.  They must NOT call it on resources
        that are already in the filesystem.

        `tempname` is the current (temporary) name of the file, and `filename`
        is the name it will be renamed to by the caller after this routine
        returns.
        """

        if os.name == 'posix':
            # Make the resource executable
            mode = ((os.stat(tempname).st_mode) | 0o555) & 0o7777
            os.chmod(tempname, mode)

    def set_extraction_path(self, path: str):
        """Set the base path where resources will be extracted to, if needed.

        If you do not call this routine before any extractions take place, the
        path defaults to the return value of ``get_default_cache()``.  (Which
        is based on the ``PYTHON_EGG_CACHE`` environment variable, with various
        platform-specific fallbacks.  See that routine's documentation for more
        details.)

        Resources are extracted to subdirectories of this path based upon
        information given by the ``IResourceProvider``.  You may set this to a
        temporary directory, but then you must call ``cleanup_resources()`` to
        delete the extracted files when done.  There is no guarantee that
        ``cleanup_resources()`` will be able to remove all extracted files.

        (Note: you may not change the extraction path for a given resource
        manager once resources have been extracted, unless you first call
        ``cleanup_resources()``.)
        """
        if self.cached_files:
            raise ValueError("Can't change extraction path, files already extracted")

        self.extraction_path = path

    def cleanup_resources(self, force: bool = False) -> list[str]:
        """
        Delete all extracted resource files and directories, returning a list
        of the file and directory names that could not be successfully removed.
        This function does not have any concurrency protection, so it should
        generally only be called when the extraction path is a temporary
        directory exclusive to a single process.  This method is not
        automatically called; you must call it explicitly or register it as an
        ``atexit`` function if you wish to ensure cleanup of a temporary
        directory used for extractions.
        """
        # XXX
        return []


def get_default_cache() -> str:
    """
    Return the ``PYTHON_EGG_CACHE`` environment variable
    or a platform-relevant user cache dir for an app
    named "Python-Eggs".
    """
    return os.environ.get('PYTHON_EGG_CACHE') or _user_cache_dir(appname='Python-Eggs')


def safe_name(name: str):
    """Convert an arbitrary string to a standard distribution name

    Any runs of non-alphanumeric/. characters are replaced with a single '-'.
    """
    return re.sub('[^A-Za-z0-9.]+', '-', name)


def safe_version(version: str):
    """
    Convert an arbitrary string to a standard version string
    """
    try:
        # normalize the version
        return str(_packaging_version.Version(version))
    except _packaging_version.InvalidVersion:
        version = version.replace(' ', '.')
        return re.sub('[^A-Za-z0-9.]+', '-', version)


def _forgiving_version(version):
    """Fallback when ``safe_version`` is not safe enough
    >>> parse_version(_forgiving_version('0.23ubuntu1'))
    <Version('0.23.dev0+sanitized.ubuntu1')>
    >>> parse_version(_forgiving_version('0.23-'))
    <Version('0.23.dev0+sanitized')>
    >>> parse_version(_forgiving_version('0.-_'))
    <Version('0.dev0+sanitized')>
    >>> parse_version(_forgiving_version('42.+?1'))
    <Version('42.dev0+sanitized.1')>
    >>> parse_version(_forgiving_version('hello world'))
    <Version('0.dev0+sanitized.hello.world')>
    """
    version = version.replace(' ', '.')
    match = _PEP440_FALLBACK.search(version)
    if match:
        safe = match["safe"]
        rest = version[len(safe) :]
    else:
        safe = "0"
        rest = version
    local = f"sanitized.{_safe_segment(rest)}".strip(".")
    return f"{safe}.dev0+{local}"


def _safe_segment(segment):
    """Convert an arbitrary string into a safe segment"""
    segment = re.sub('[^A-Za-z0-9.]+', '-', segment)
    segment = re.sub('-[^A-Za-z0-9]+', '-', segment)
    return re.sub(r'\.[^A-Za-z0-9]+', '.', segment).strip(".-")


def safe_extra(extra: str):
    """Convert an arbitrary string to a standard 'extra' name

    Any runs of non-alphanumeric characters are replaced with a single '_',
    and the result is always lowercased.
    """
    return re.sub('[^A-Za-z0-9.-]+', '_', extra).lower()


def to_filename(name: str):
    """Convert a project or version name to its filename-escaped form

    Any '-' characters are currently replaced with '_'.
    """
    return name.replace('-', '_')


def invalid_marker(text: str):
    """
    Validate text as a PEP 508 environment marker; return an exception
    if invalid or False otherwise.
    """
    try:
        evaluate_marker(text)
    except SyntaxError as e:
        e.filename = None
        e.lineno = None
        return e
    return False


def evaluate_marker(text: str, extra: str | None = None) -> bool:
    """
    Evaluate a PEP 508 environment marker.
    Return a boolean indicating the marker result in this environment.
    Raise SyntaxError if marker is invalid.

    This implementation uses the 'pyparsing' module.
    """
    try:
        marker = _packaging_markers.Marker(text)
        return marker.evaluate()
    except _packaging_markers.InvalidMarker as e:
        raise SyntaxError(e) from e


class NullProvider:
    """Try to implement resources and metadata for arbitrary PEP 302 loaders"""

    egg_name: str | None = None
    egg_info: str | None = None
    loader: _LoaderProtocol | None = None

    def __init__(self, module: _ModuleLike):
        self.loader = getattr(module, '__loader__', None)
        self.module_path = os.path.dirname(getattr(module, '__file__', ''))

    def get_resource_filename(self, manager: ResourceManager, resource_name: str):
        return self._fn(self.module_path, resource_name)

    def get_resource_stream(self, manager: ResourceManager, resource_name: str):
        return io.BytesIO(self.get_resource_string(manager, resource_name))

    def get_resource_string(
        self, manager: ResourceManager, resource_name: str
    ) -> bytes:
        return self._get(self._fn(self.module_path, resource_name))

    def has_resource(self, resource_name: str):
        return self._has(self._fn(self.module_path, resource_name))

    def _get_metadata_path(self, name):
        return self._fn(self.egg_info, name)

    def has_metadata(self, name: str) -> bool:
        if not self.egg_info:
            return False

        path = self._get_metadata_path(name)
        return self._has(path)

    def get_metadata(self, name: str):
        if not self.egg_info:
            return ""
        path = self._get_metadata_path(name)
        value = self._get(path)
        try:
            return value.decode('utf-8')
        except UnicodeDecodeError as exc:
            # Include the path in the error message to simplify
            # troubleshooting, and without changing the exception type.
            exc.reason += ' in {} file at path: {}'.format(name, path)
            raise

    def get_metadata_lines(self, name: str) -> Iterator[str]:
        return yield_lines(self.get_metadata(name))

    def resource_isdir(self, resource_name: str):
        return self._isdir(self._fn(self.module_path, resource_name))

    def metadata_isdir(self, name: str) -> bool:
        return bool(self.egg_info and self._isdir(self._fn(self.egg_info, name)))

    def resource_listdir(self, resource_name: str):
        return self._listdir(self._fn(self.module_path, resource_name))

    def metadata_listdir(self, name: str) -> list[str]:
        if self.egg_info:
            return self._listdir(self._fn(self.egg_info, name))
        return []

    def run_script(self, script_name: str, namespace: dict[str, Any]):
        script = 'scripts/' + script_name
        if not self.has_metadata(script):
            raise ResolutionError(
                "Script {script!r} not found in metadata at {self.egg_info!r}".format(
                    **locals()
                ),
            )
        if not self.egg_info:
            raise TypeError("Provider is missing egg_info", self.egg_info)
        script_text = self.get_metadata(script).replace('\r\n', '\n')
        script_text = script_text.replace('\r', '\n')
        script_filename = self._fn(self.egg_info, script)
        namespace['__file__'] = script_filename
        if os.path.exists(script_filename):
            source = _read_utf8_with_fallback(script_filename)
            code = compile(source, script_filename, 'exec')
            exec(code, namespace, namespace)
        else:
            from linecache import cache

            cache[script_filename] = (
                len(script_text),
                0,
                script_text.split('\n'),
                script_filename,
            )
            script_code = compile(script_text, script_filename, 'exec')
            exec(script_code, namespace, namespace)

    def _has(self, path) -> bool:
        raise NotImplementedError(
            "Can't perform this operation for unregistered loader type"
        )

    def _isdir(self, path) -> bool:
        raise NotImplementedError(
            "Can't perform this operation for unregistered loader type"
        )

    def _listdir(self, path) -> list[str]:
        raise NotImplementedError(
            "Can't perform this operation for unregistered loader type"
        )

    def _fn(self, base: str, resource_name: str):
        self._validate_resource_path(resource_name)
        if resource_name:
            return os.path.join(base, *resource_name.split('/'))
        return base

    @staticmethod
    def _validate_resource_path(path):
        """
        Validate the resource paths according to the docs.
        https://setuptools.pypa.io/en/latest/pkg_resources.html#basic-resource-access

        >>> warned = getfixture('recwarn')
        >>> warnings.simplefilter('always')
        >>> vrp = NullProvider._validate_resource_path
        >>> vrp('foo/bar.txt')
        >>> bool(warned)
        False
        >>> vrp('../foo/bar.txt')
        >>> bool(warned)
        True
        >>> warned.clear()
        >>> vrp('/foo/bar.txt')
        >>> bool(warned)
        True
        >>> vrp('foo/../../bar.txt')
        >>> bool(warned)
        True
        >>> warned.clear()
        >>> vrp('foo/f../bar.txt')
        >>> bool(warned)
        False

        Windows path separators are straight-up disallowed.
        >>> vrp(r'\\foo/bar.txt')
        Traceback (most recent call last):
        ...
        ValueError: Use of .. or absolute path in a resource path \
is not allowed.

        >>> vrp(r'C:\\foo/bar.txt')
        Traceback (most recent call last):
        ...
        ValueError: Use of .. or absolute path in a resource path \
is not allowed.

        Blank values are allowed

        >>> vrp('')
        >>> bool(warned)
        False

        Non-string values are not.

        >>> vrp(None)
        Traceback (most recent call last):
        ...
        AttributeError: ...
        """
        invalid = (
            os.path.pardir in path.split(posixpath.sep)
            or posixpath.isabs(path)
            or ntpath.isabs(path)
            or path.startswith("\\")
        )
        if not invalid:
            return

        msg = "Use of .. or absolute path in a resource path is not allowed."

        # Aggressively disallow Windows absolute paths
        if (path.startswith("\\") or ntpath.isabs(path)) and not posixpath.isabs(path):
            raise ValueError(msg)

        # for compatibility, warn; in future
        # raise ValueError(msg)
        issue_warning(
            msg[:-1] + " and will raise exceptions in a future release.",
            DeprecationWarning,
        )

    def _get(self, path) -> bytes:
        if hasattr(self.loader, 'get_data') and self.loader:
            # Already checked get_data exists
            return self.loader.get_data(path)  # type: ignore[attr-defined]
        raise NotImplementedError(
            "Can't perform this operation for loaders without 'get_data()'"
        )


register_loader_type(object, NullProvider)


def _parents(path):
    """
    yield all parents of path including path
    """
    last = None
    while path != last:
        yield path
        last = path
        path, _ = os.path.split(path)


class EggProvider(NullProvider):
    """Provider based on a virtual filesystem"""

    def __init__(self, module: _ModuleLike):
        super().__init__(module)
        self._setup_prefix()

    def _setup_prefix(self):
        # Assume that metadata may be nested inside a "basket"
        # of multiple eggs and use module_path instead of .archive.
        eggs = filter(_is_egg_path, _parents(self.module_path))
        egg = next(eggs, None)
        egg and self._set_egg(egg)

    def _set_egg(self, path: str):
        self.egg_name = os.path.basename(path)
        self.egg_info = os.path.join(path, 'EGG-INFO')
        self.egg_root = path


class DefaultProvider(EggProvider):
    """Provides access to package resources in the filesystem"""

    def _has(self, path) -> bool:
        return os.path.exists(path)

    def _isdir(self, path) -> bool:
        return os.path.isdir(path)

    def _listdir(self, path):
        return os.listdir(path)

    def get_resource_stream(self, manager: object, resource_name: str):
        return open(self._fn(self.module_path, resource_name), 'rb')

    def _get(self, path) -> bytes:
        with open(path, 'rb') as stream:
            return stream.read()

    @classmethod
    def _register(cls):
        loader_names = (
            'SourceFileLoader',
            'SourcelessFileLoader',
        )
        for name in loader_names:
            loader_cls = getattr(importlib.machinery, name, type(None))
            register_loader_type(loader_cls, cls)


DefaultProvider._register()


class EmptyProvider(NullProvider):
    """Provider that returns nothing for all requests"""

    # A special case, we don't want all Providers inheriting from NullProvider to have a potentially None module_path
    module_path: str | None = None  # type: ignore[assignment]

    _isdir = _has = lambda self, path: False

    def _get(self, path) -> bytes:
        return b''

    def _listdir(self, path):
        return []

    def __init__(self):
        pass


empty_provider = EmptyProvider()


class ZipManifests(Dict[str, "MemoizedZipManifests.manifest_mod"]):
    """
    zip manifest builder
    """

    # `path` could be `StrPath | IO[bytes]` but that violates the LSP for `MemoizedZipManifests.load`
    @classmethod
    def build(cls, path: str):
        """
        Build a dictionary similar to the zipimport directory
        caches, except instead of tuples, store ZipInfo objects.

        Use a platform-specific path separator (os.sep) for the path keys
        for compatibility with pypy on Windows.
        """
        with zipfile.ZipFile(path) as zfile:
            items = (
                (
                    name.replace('/', os.sep),
                    zfile.getinfo(name),
                )
                for name in zfile.namelist()
            )
            return dict(items)

    load = build


class MemoizedZipManifests(ZipManifests):
    """
    Memoized zipfile manifests.
    """

    class manifest_mod(NamedTuple):
        manifest: dict[str, zipfile.ZipInfo]
        mtime: float

    def load(self, path: str) -> dict[str, zipfile.ZipInfo]:  # type: ignore[override] # ZipManifests.load is a classmethod
        """
        Load a manifest at path or return a suitable manifest already loaded.
        """
        path = os.path.normpath(path)
        mtime = os.stat(path).st_mtime

        if path not in self or self[path].mtime != mtime:
            manifest = self.build(path)
            self[path] = self.manifest_mod(manifest, mtime)

        return self[path].manifest


class ZipProvider(EggProvider):
    """Resource support for zips and eggs"""

    eagers: list[str] | None = None
    _zip_manifests = MemoizedZipManifests()
    # ZipProvider's loader should always be a zipimporter or equivalent
    loader: zipimport.zipimporter

    def __init__(self, module: _ZipLoaderModule):
        super().__init__(module)
        self.zip_pre = self.loader.archive + os.sep

    def _zipinfo_name(self, fspath):
        # Convert a virtual filename (full path to file) into a zipfile subpath
        # usable with the zipimport directory cache for our target archive
        fspath = fspath.rstrip(os.sep)
        if fspath == self.loader.archive:
            return ''
        if fspath.startswith(self.zip_pre):
            return fspath[len(self.zip_pre) :]
        raise AssertionError("%s is not a subpath of %s" % (fspath, self.zip_pre))

    def _parts(self, zip_path):
        # Convert a zipfile subpath into an egg-relative path part list.
        # pseudo-fs path
        fspath = self.zip_pre + zip_path
        if fspath.startswith(self.egg_root + os.sep):
            return fspath[len(self.egg_root) + 1 :].split(os.sep)
        raise AssertionError("%s is not a subpath of %s" % (fspath, self.egg_root))

    @property
    def zipinfo(self):
        return self._zip_manifests.load(self.loader.archive)

    def get_resource_filename(self, manager: ResourceManager, resource_name: str):
        if not self.egg_name:
            raise NotImplementedError(
                "resource_filename() only supported for .egg, not .zip"
            )
        # no need to lock for extraction, since we use temp names
        zip_path = self._resource_to_zip(resource_name)
        eagers = self._get_eager_resources()
        if '/'.join(self._parts(zip_path)) in eagers:
            for name in eagers:
                self._extract_resource(manager, self._eager_to_zip(name))
        return self._extract_resource(manager, zip_path)

    @staticmethod
    def _get_date_and_size(zip_stat):
        size = zip_stat.file_size
        # ymdhms+wday, yday, dst
        date_time = zip_stat.date_time + (0, 0, -1)
        # 1980 offset already done
        timestamp = time.mktime(date_time)
        return timestamp, size

    # FIXME: 'ZipProvider._extract_resource' is too complex (12)
    def _extract_resource(self, manager: ResourceManager, zip_path) -> str:  # noqa: C901
        if zip_path in self._index():
            for name in self._index()[zip_path]:
                last = self._extract_resource(manager, os.path.join(zip_path, name))
            # return the extracted directory name
            return os.path.dirname(last)

        timestamp, size = self._get_date_and_size(self.zipinfo[zip_path])

        if not WRITE_SUPPORT:
            raise OSError(
                '"os.rename" and "os.unlink" are not supported ' 'on this platform'
            )
        try:
            if not self.egg_name:
                raise OSError(
                    '"egg_name" is empty. This likely means no egg could be found from the "module_path".'
                )
            real_path = manager.get_cache_path(self.egg_name, self._parts(zip_path))

            if self._is_current(real_path, zip_path):
                return real_path

            outf, tmpnam = _mkstemp(
                ".$extract",
                dir=os.path.dirname(real_path),
            )
            os.write(outf, self.loader.get_data(zip_path))
            os.close(outf)
            utime(tmpnam, (timestamp, timestamp))
            manager.postprocess(tmpnam, real_path)

            try:
                rename(tmpnam, real_path)

            except OSError:
                if os.path.isfile(real_path):
                    if self._is_current(real_path, zip_path):
                        # the file became current since it was checked above,
                        #  so proceed.
                        return real_path
                    # Windows, del old file and retry
                    elif os.name == 'nt':
                        unlink(real_path)
                        rename(tmpnam, real_path)
                        return real_path
                raise

        except OSError:
            # report a user-friendly error
            manager.extraction_error()

        return real_path

    def _is_current(self, file_path, zip_path):
        """
        Return True if the file_path is current for this zip_path
        """
        timestamp, size = self._get_date_and_size(self.zipinfo[zip_path])
        if not os.path.isfile(file_path):
            return False
        stat = os.stat(file_path)
        if stat.st_size != size or stat.st_mtime != timestamp:
            return False
        # check that the contents match
        zip_contents = self.loader.get_data(zip_path)
        with open(file_path, 'rb') as f:
            file_contents = f.read()
        return zip_contents == file_contents

    def _get_eager_resources(self):
        if self.eagers is None:
            eagers = []
            for name in ('native_libs.txt', 'eager_resources.txt'):
                if self.has_metadata(name):
                    eagers.extend(self.get_metadata_lines(name))
            self.eagers = eagers
        return self.eagers

    def _index(self):
        try:
            return self._dirindex
        except AttributeError:
            ind = {}
            for path in self.zipinfo:
                parts = path.split(os.sep)
                while parts:
                    parent = os.sep.join(parts[:-1])
                    if parent in ind:
                        ind[parent].append(parts[-1])
                        break
                    else:
                        ind[parent] = [parts.pop()]
            self._dirindex = ind
            return ind

    def _has(self, fspath) -> bool:
        zip_path = self._zipinfo_name(fspath)
        return zip_path in self.zipinfo or zip_path in self._index()

    def _isdir(self, fspath) -> bool:
        return self._zipinfo_name(fspath) in self._index()

    def _listdir(self, fspath):
        return list(self._index().get(self._zipinfo_name(fspath), ()))

    def _eager_to_zip(self, resource_name: str):
        return self._zipinfo_name(self._fn(self.egg_root, resource_name))

    def _resource_to_zip(self, resource_name: str):
        return self._zipinfo_name(self._fn(self.module_path, resource_name))


register_loader_type(zipimport.zipimporter, ZipProvider)


class FileMetadata(EmptyProvider):
    """Metadata handler for standalone PKG-INFO files

    Usage::

        metadata = FileMetadata("/path/to/PKG-INFO")

    This provider rejects all data and metadata requests except for PKG-INFO,
    which is treated as existing, and will be the contents of the file at
    the provided location.
    """

    def __init__(self, path: StrPath):
        self.path = path

    def _get_metadata_path(self, name):
        return self.path

    def has_metadata(self, name: str) -> bool:
        return name == 'PKG-INFO' and os.path.isfile(self.path)

    def get_metadata(self, name: str):
        if name != 'PKG-INFO':
            raise KeyError("No metadata except PKG-INFO is available")

        with open(self.path, encoding='utf-8', errors="replace") as f:
            metadata = f.read()
        self._warn_on_replacement(metadata)
        return metadata

    def _warn_on_replacement(self, metadata):
        replacement_char = '�'
        if replacement_char in metadata:
            tmpl = "{self.path} could not be properly decoded in UTF-8"
            msg = tmpl.format(**locals())
            warnings.warn(msg)

    def get_metadata_lines(self, name: str) -> Iterator[str]:
        return yield_lines(self.get_metadata(name))


class PathMetadata(DefaultProvider):
    """Metadata provider for egg directories

    Usage::

        # Development eggs:

        egg_info = "/path/to/PackageName.egg-info"
        base_dir = os.path.dirname(egg_info)
        metadata = PathMetadata(base_dir, egg_info)
        dist_name = os.path.splitext(os.path.basename(egg_info))[0]
        dist = Distribution(basedir, project_name=dist_name, metadata=metadata)

        # Unpacked egg directories:

        egg_path = "/path/to/PackageName-ver-pyver-etc.egg"
        metadata = PathMetadata(egg_path, os.path.join(egg_path,'EGG-INFO'))
        dist = Distribution.from_filename(egg_path, metadata=metadata)
    """

    def __init__(self, path: str, egg_info: str):
        self.module_path = path
        self.egg_info = egg_info


class EggMetadata(ZipProvider):
    """Metadata provider for .egg files"""

    def __init__(self, importer: zipimport.zipimporter):
        """Create a metadata provider from a zipimporter"""

        self.zip_pre = importer.archive + os.sep
        self.loader = importer
        if importer.prefix:
            self.module_path = os.path.join(importer.archive, importer.prefix)
        else:
            self.module_path = importer.archive
        self._setup_prefix()


_distribution_finders: dict[type, _DistFinderType[Any]] = _declare_state(
    'dict', '_distribution_finders', {}
)


def register_finder(importer_type: type[_T], distribution_finder: _DistFinderType[_T]):
    """Register `distribution_finder` to find distributions in sys.path items

    `importer_type` is the type or class of a PEP 302 "Importer" (sys.path item
    handler), and `distribution_finder` is a callable that, passed a path
    item and the importer instance, yields ``Distribution`` instances found on
    that path item.  See ``pkg_resources.find_on_path`` for an example."""
    _distribution_finders[importer_type] = distribution_finder


def find_distributions(path_item: str, only: bool = False):
    """Yield distributions accessible via `path_item`"""
    importer = get_importer(path_item)
    finder = _find_adapter(_distribution_finders, importer)
    return finder(importer, path_item, only)


def find_eggs_in_zip(
    importer: zipimport.zipimporter, path_item: str, only: bool = False
) -> Iterator[Distribution]:
    """
    Find eggs in zip files; possibly multiple nested eggs.
    """
    if importer.archive.endswith('.whl'):
        # wheels are not supported with this finder
        # they don't have PKG-INFO metadata, and won't ever contain eggs
        return
    metadata = EggMetadata(importer)
    if metadata.has_metadata('PKG-INFO'):
        yield Distribution.from_filename(path_item, metadata=metadata)
    if only:
        # don't yield nested distros
        return
    for subitem in metadata.resource_listdir(''):
        if _is_egg_path(subitem):
            subpath = os.path.join(path_item, subitem)
            dists = find_eggs_in_zip(zipimport.zipimporter(subpath), subpath)
            yield from dists
        elif subitem.lower().endswith(('.dist-info', '.egg-info')):
            subpath = os.path.join(path_item, subitem)
            submeta = EggMetadata(zipimport.zipimporter(subpath))
            submeta.egg_info = subpath
            yield Distribution.from_location(path_item, subitem, submeta)


register_finder(zipimport.zipimporter, find_eggs_in_zip)


def find_nothing(
    importer: object | None, path_item: str | None, only: bool | None = False
):
    return ()


register_finder(object, find_nothing)


def find_on_path(importer: object | None, path_item, only=False):
    """Yield distributions accessible on a sys.path directory"""
    path_item = _normalize_cached(path_item)

    if _is_unpacked_egg(path_item):
        yield Distribution.from_filename(
            path_item,
            metadata=PathMetadata(path_item, os.path.join(path_item, 'EGG-INFO')),
        )
        return

    entries = (os.path.join(path_item, child) for child in safe_listdir(path_item))

    # scan for .egg and .egg-info in directory
    for entry in sorted(entries):
        fullpath = os.path.join(path_item, entry)
        factory = dist_factory(path_item, entry, only)
        yield from factory(fullpath)


def dist_factory(path_item, entry, only):
    """Return a dist_factory for the given entry."""
    lower = entry.lower()
    is_egg_info = lower.endswith('.egg-info')
    is_dist_info = lower.endswith('.dist-info') and os.path.isdir(
        os.path.join(path_item, entry)
    )
    is_meta = is_egg_info or is_dist_info
    return (
        distributions_from_metadata
        if is_meta
        else find_distributions
        if not only and _is_egg_path(entry)
        else resolve_egg_link
        if not only and lower.endswith('.egg-link')
        else NoDists()
    )


class NoDists:
    """
    >>> bool(NoDists())
    False

    >>> list(NoDists()('anything'))
    []
    """

    def __bool__(self):
        return False

    def __call__(self, fullpath):
        return iter(())


def safe_listdir(path: StrOrBytesPath):
    """
    Attempt to list contents of path, but suppress some exceptions.
    """
    try:
        return os.listdir(path)
    except (PermissionError, NotADirectoryError):
        pass
    except OSError as e:
        # Ignore the directory if does not exist, not a directory or
        # permission denied
        if e.errno not in (errno.ENOTDIR, errno.EACCES, errno.ENOENT):
            raise
    return ()


def distributions_from_metadata(path: str):
    root = os.path.dirname(path)
    if os.path.isdir(path):
        if len(os.listdir(path)) == 0:
            # empty metadata dir; skip
            return
        metadata: _MetadataType = PathMetadata(root, path)
    else:
        metadata = FileMetadata(path)
    entry = os.path.basename(path)
    yield Distribution.from_location(
        root,
        entry,
        metadata,
        precedence=DEVELOP_DIST,
    )


def non_empty_lines(path):
    """
    Yield non-empty lines from file at path
    """
    for line in _read_utf8_with_fallback(path).splitlines():
        line = line.strip()
        if line:
            yield line


def resolve_egg_link(path):
    """
    Given a path to an .egg-link, resolve distributions
    present in the referenced path.
    """
    referenced_paths = non_empty_lines(path)
    resolved_paths = (
        os.path.join(os.path.dirname(path), ref) for ref in referenced_paths
    )
    dist_groups = map(find_distributions, resolved_paths)
    return next(dist_groups, ())


if hasattr(pkgutil, 'ImpImporter'):
    register_finder(pkgutil.ImpImporter, find_on_path)

register_finder(importlib.machinery.FileFinder, find_on_path)

_namespace_handlers: dict[type, _NSHandlerType[Any]] = _declare_state(
    'dict', '_namespace_handlers', {}
)
_namespace_packages: dict[str | None, list[str]] = _declare_state(
    'dict', '_namespace_packages', {}
)


def register_namespace_handler(
    importer_type: type[_T], namespace_handler: _NSHandlerType[_T]
):
    """Register `namespace_handler` to declare namespace packages

    `importer_type` is the type or class of a PEP 302 "Importer" (sys.path item
    handler), and `namespace_handler` is a callable like this::

        def namespace_handler(importer, path_entry, moduleName, module):
            # return a path_entry to use for child packages

    Namespace handlers are only called if the importer object has already
    agreed that it can handle the relevant path item, and they should only
    return a subpath if the module __path__ does not already contain an
    equivalent subpath.  For an example namespace handler, see
    ``pkg_resources.file_ns_handler``.
    """
    _namespace_handlers[importer_type] = namespace_handler


def _handle_ns(packageName, path_item):
    """Ensure that named package includes a subpath of path_item (if needed)"""

    importer = get_importer(path_item)
    if importer is None:
        return None

    # use find_spec (PEP 451) and fall-back to find_module (PEP 302)
    try:
        spec = importer.find_spec(packageName)
    except AttributeError:
        # capture warnings due to #1111
        with warnings.catch_warnings():
            warnings.simplefilter("ignore")
            loader = importer.find_module(packageName)
    else:
        loader = spec.loader if spec else None

    if loader is None:
        return None
    module = sys.modules.get(packageName)
    if module is None:
        module = sys.modules[packageName] = types.ModuleType(packageName)
        module.__path__ = []
        _set_parent_ns(packageName)
    elif not hasattr(module, '__path__'):
        raise TypeError("Not a package:", packageName)
    handler = _find_adapter(_namespace_handlers, importer)
    subpath = handler(importer, path_item, packageName, module)
    if subpath is not None:
        path = module.__path__
        path.append(subpath)
        importlib.import_module(packageName)
        _rebuild_mod_path(path, packageName, module)
    return subpath


def _rebuild_mod_path(orig_path, package_name, module: types.ModuleType):
    """
    Rebuild module.__path__ ensuring that all entries are ordered
    corresponding to their sys.path order
    """
    sys_path = [_normalize_cached(p) for p in sys.path]

    def safe_sys_path_index(entry):
        """
        Workaround for #520 and #513.
        """
        try:
            return sys_path.index(entry)
        except ValueError:
            return float('inf')

    def position_in_sys_path(path):
        """
        Return the ordinal of the path based on its position in sys.path
        """
        path_parts = path.split(os.sep)
        module_parts = package_name.count('.') + 1
        parts = path_parts[:-module_parts]
        return safe_sys_path_index(_normalize_cached(os.sep.join(parts)))

    new_path = sorted(orig_path, key=position_in_sys_path)
    new_path = [_normalize_cached(p) for p in new_path]

    if isinstance(module.__path__, list):
        module.__path__[:] = new_path
    else:
        module.__path__ = new_path


def declare_namespace(packageName: str):
    """Declare that package 'packageName' is a namespace package"""

    msg = (
        f"Deprecated call to `pkg_resources.declare_namespace({packageName!r})`.\n"
        "Implementing implicit namespace packages (as specified in PEP 420) "
        "is preferred to `pkg_resources.declare_namespace`. "
        "See https://setuptools.pypa.io/en/latest/references/"
        "keywords.html#keyword-namespace-packages"
    )
    warnings.warn(msg, DeprecationWarning, stacklevel=2)

    _imp.acquire_lock()
    try:
        if packageName in _namespace_packages:
            return

        path: MutableSequence[str] = sys.path
        parent, _, _ = packageName.rpartition('.')

        if parent:
            declare_namespace(parent)
            if parent not in _namespace_packages:
                __import__(parent)
            try:
                path = sys.modules[parent].__path__
            except AttributeError as e:
                raise TypeError("Not a package:", parent) from e

        # Track what packages are namespaces, so when new path items are added,
        # they can be updated
        _namespace_packages.setdefault(parent or None, []).append(packageName)
        _namespace_packages.setdefault(packageName, [])

        for path_item in path:
            # Ensure all the parent's path items are reflected in the child,
            # if they apply
            _handle_ns(packageName, path_item)

    finally:
        _imp.release_lock()


def fixup_namespace_packages(path_item: str, parent: str | None = None):
    """Ensure that previously-declared namespace packages include path_item"""
    _imp.acquire_lock()
    try:
        for package in _namespace_packages.get(parent, ()):
            subpath = _handle_ns(package, path_item)
            if subpath:
                fixup_namespace_packages(subpath, package)
    finally:
        _imp.release_lock()


def file_ns_handler(
    importer: object,
    path_item: StrPath,
    packageName: str,
    module: types.ModuleType,
):
    """Compute an ns-package subpath for a filesystem or zipfile importer"""

    subpath = os.path.join(path_item, packageName.split('.')[-1])
    normalized = _normalize_cached(subpath)
    for item in module.__path__:
        if _normalize_cached(item) == normalized:
            break
    else:
        # Only return the path if it's not already there
        return subpath


if hasattr(pkgutil, 'ImpImporter'):
    register_namespace_handler(pkgutil.ImpImporter, file_ns_handler)

register_namespace_handler(zipimport.zipimporter, file_ns_handler)
register_namespace_handler(importlib.machinery.FileFinder, file_ns_handler)


def null_ns_handler(
    importer: object,
    path_item: str | None,
    packageName: str | None,
    module: _ModuleLike | None,
):
    return None


register_namespace_handler(object, null_ns_handler)


@overload
def normalize_path(filename: StrPath) -> str: ...
@overload
def normalize_path(filename: BytesPath) -> bytes: ...
def normalize_path(filename: StrOrBytesPath):
    """Normalize a file/dir name for comparison purposes"""
    return os.path.normcase(os.path.realpath(os.path.normpath(_cygwin_patch(filename))))


def _cygwin_patch(filename: StrOrBytesPath):  # pragma: nocover
    """
    Contrary to POSIX 2008, on Cygwin, getcwd (3) contains
    symlink components. Using
    os.path.abspath() works around this limitation. A fix in os.getcwd()
    would probably better, in Cygwin even more so, except
    that this seems to be by design...
    """
    return os.path.abspath(filename) if sys.platform == 'cygwin' else filename


if TYPE_CHECKING:
    # https://github.com/python/mypy/issues/16261
    # https://github.com/python/typeshed/issues/6347
    @overload
    def _normalize_cached(filename: StrPath) -> str: ...
    @overload
    def _normalize_cached(filename: BytesPath) -> bytes: ...
    def _normalize_cached(filename: StrOrBytesPath) -> str | bytes: ...
else:

    @functools.lru_cache(maxsize=None)
    def _normalize_cached(filename):
        return normalize_path(filename)


def _is_egg_path(path):
    """
    Determine if given path appears to be an egg.
    """
    return _is_zip_egg(path) or _is_unpacked_egg(path)


def _is_zip_egg(path):
    return (
        path.lower().endswith('.egg')
        and os.path.isfile(path)
        and zipfile.is_zipfile(path)
    )


def _is_unpacked_egg(path):
    """
    Determine if given path appears to be an unpacked egg.
    """
    return path.lower().endswith('.egg') and os.path.isfile(
        os.path.join(path, 'EGG-INFO', 'PKG-INFO')
    )


def _set_parent_ns(packageName):
    parts = packageName.split('.')
    name = parts.pop()
    if parts:
        parent = '.'.join(parts)
        setattr(sys.modules[parent], name, sys.modules[packageName])


MODULE = re.compile(r"\w+(\.\w+)*$").match
EGG_NAME = re.compile(
    r"""
    (?P<name>[^-]+) (
        -(?P<ver>[^-]+) (
            -py(?P<pyver>[^-]+) (
                -(?P<plat>.+)
            )?
        )?
    )?
    """,
    re.VERBOSE | re.IGNORECASE,
).match


class EntryPoint:
    """Object representing an advertised importable object"""

    def __init__(
        self,
        name: str,
        module_name: str,
        attrs: Iterable[str] = (),
        extras: Iterable[str] = (),
        dist: Distribution | None = None,
    ):
        if not MODULE(module_name):
            raise ValueError("Invalid module name", module_name)
        self.name = name
        self.module_name = module_name
        self.attrs = tuple(attrs)
        self.extras = tuple(extras)
        self.dist = dist

    def __str__(self):
        s = "%s = %s" % (self.name, self.module_name)
        if self.attrs:
            s += ':' + '.'.join(self.attrs)
        if self.extras:
            s += ' [%s]' % ','.join(self.extras)
        return s

    def __repr__(self):
        return "EntryPoint.parse(%r)" % str(self)

    @overload
    def load(
        self,
        require: Literal[True] = True,
        env: Environment | None = None,
        installer: _InstallerType | None = None,
    ) -> _ResolvedEntryPoint: ...
    @overload
    def load(
        self,
        require: Literal[False],
        *args: Any,
        **kwargs: Any,
    ) -> _ResolvedEntryPoint: ...
    def load(
        self,
        require: bool = True,
        *args: Environment | _InstallerType | None,
        **kwargs: Environment | _InstallerType | None,
    ) -> _ResolvedEntryPoint:
        """
        Require packages for this EntryPoint, then resolve it.
        """
        if not require or args or kwargs:
            warnings.warn(
                "Parameters to load are deprecated.  Call .resolve and "
                ".require separately.",
                PkgResourcesDeprecationWarning,
                stacklevel=2,
            )
        if require:
            # We could pass `env` and `installer` directly,
            # but keeping `*args` and `**kwargs` for backwards compatibility
            self.require(*args, **kwargs)  # type: ignore
        return self.resolve()

    def resolve(self) -> _ResolvedEntryPoint:
        """
        Resolve the entry point from its module and attrs.
        """
        module = __import__(self.module_name, fromlist=['__name__'], level=0)
        try:
            return functools.reduce(getattr, self.attrs, module)
        except AttributeError as exc:
            raise ImportError(str(exc)) from exc

    def require(
        self,
        env: Environment | None = None,
        installer: _InstallerType | None = None,
    ):
        if not self.dist:
            error_cls = UnknownExtra if self.extras else AttributeError
            raise error_cls("Can't require() without a distribution", self)

        # Get the requirements for this entry point with all its extras and
        # then resolve them. We have to pass `extras` along when resolving so
        # that the working set knows what extras we want. Otherwise, for
        # dist-info distributions, the working set will assume that the
        # requirements for that extra are purely optional and skip over them.
        reqs = self.dist.requires(self.extras)
        items = working_set.resolve(reqs, env, installer, extras=self.extras)
        list(map(working_set.add, items))

    pattern = re.compile(
        r'\s*'
        r'(?P<name>.+?)\s*'
        r'=\s*'
        r'(?P<module>[\w.]+)\s*'
        r'(:\s*(?P<attr>[\w.]+))?\s*'
        r'(?P<extras>\[.*\])?\s*$'
    )

    @classmethod
    def parse(cls, src: str, dist: Distribution | None = None):
        """Parse a single entry point from string `src`

        Entry point syntax follows the form::

            name = some.module:some.attr [extra1, extra2]

        The entry name and module name are required, but the ``:attrs`` and
        ``[extras]`` parts are optional
        """
        m = cls.pattern.match(src)
        if not m:
            msg = "EntryPoint must be in 'name=module:attrs [extras]' format"
            raise ValueError(msg, src)
        res = m.groupdict()
        extras = cls._parse_extras(res['extras'])
        attrs = res['attr'].split('.') if res['attr'] else ()
        return cls(res['name'], res['module'], attrs, extras, dist)

    @classmethod
    def _parse_extras(cls, extras_spec):
        if not extras_spec:
            return ()
        req = Requirement.parse('x' + extras_spec)
        if req.specs:
            raise ValueError()
        return req.extras

    @classmethod
    def parse_group(
        cls,
        group: str,
        lines: _NestedStr,
        dist: Distribution | None = None,
    ):
        """Parse an entry point group"""
        if not MODULE(group):
            raise ValueError("Invalid group name", group)
        this: dict[str, Self] = {}
        for line in yield_lines(lines):
            ep = cls.parse(line, dist)
            if ep.name in this:
                raise ValueError("Duplicate entry point", group, ep.name)
            this[ep.name] = ep
        return this

    @classmethod
    def parse_map(
        cls,
        data: str | Iterable[str] | dict[str, str | Iterable[str]],
        dist: Distribution | None = None,
    ):
        """Parse a map of entry point groups"""
        _data: Iterable[tuple[str | None, str | Iterable[str]]]
        if isinstance(data, dict):
            _data = data.items()
        else:
            _data = split_sections(data)
        maps: dict[str, dict[str, Self]] = {}
        for group, lines in _data:
            if group is None:
                if not lines:
                    continue
                raise ValueError("Entry points must be listed in groups")
            group = group.strip()
            if group in maps:
                raise ValueError("Duplicate group name", group)
            maps[group] = cls.parse_group(group, lines, dist)
        return maps


def _version_from_file(lines):
    """
    Given an iterable of lines from a Metadata file, return
    the value of the Version field, if present, or None otherwise.
    """

    def is_version_line(line):
        return line.lower().startswith('version:')

    version_lines = filter(is_version_line, lines)
    line = next(iter(version_lines), '')
    _, _, value = line.partition(':')
    return safe_version(value.strip()) or None


class Distribution:
    """Wrap an actual or potential sys.path entry w/metadata"""

    PKG_INFO = 'PKG-INFO'

    def __init__(
        self,
        location: str | None = None,
        metadata: _MetadataType = None,
        project_name: str | None = None,
        version: str | None = None,
        py_version: str | None = PY_MAJOR,
        platform: str | None = None,
        precedence: int = EGG_DIST,
    ):
        self.project_name = safe_name(project_name or 'Unknown')
        if version is not None:
            self._version = safe_version(version)
        self.py_version = py_version
        self.platform = platform
        self.location = location
        self.precedence = precedence
        self._provider = metadata or empty_provider

    @classmethod
    def from_location(
        cls,
        location: str,
        basename: StrPath,
        metadata: _MetadataType = None,
        **kw: int,  # We could set `precedence` explicitly, but keeping this as `**kw` for full backwards and subclassing compatibility
    ) -> Distribution:
        project_name, version, py_version, platform = [None] * 4
        basename, ext = os.path.splitext(basename)
        if ext.lower() in _distributionImpl:
            cls = _distributionImpl[ext.lower()]

            match = EGG_NAME(basename)
            if match:
                project_name, version, py_version, platform = match.group(
                    'name', 'ver', 'pyver', 'plat'
                )
        return cls(
            location,
            metadata,
            project_name=project_name,
            version=version,
            py_version=py_version,
            platform=platform,
            **kw,
        )._reload_version()

    def _reload_version(self):
        return self

    @property
    def hashcmp(self):
        return (
            self._forgiving_parsed_version,
            self.precedence,
            self.key,
            self.location,
            self.py_version or '',
            self.platform or '',
        )

    def __hash__(self):
        return hash(self.hashcmp)

    def __lt__(self, other: Distribution):
        return self.hashcmp < other.hashcmp

    def __le__(self, other: Distribution):
        return self.hashcmp <= other.hashcmp

    def __gt__(self, other: Distribution):
        return self.hashcmp > other.hashcmp

    def __ge__(self, other: Distribution):
        return self.hashcmp >= other.hashcmp

    def __eq__(self, other: object):
        if not isinstance(other, self.__class__):
            # It's not a Distribution, so they are not equal
            return False
        return self.hashcmp == other.hashcmp

    def __ne__(self, other: object):
        return not self == other

    # These properties have to be lazy so that we don't have to load any
    # metadata until/unless it's actually needed.  (i.e., some distributions
    # may not know their name or version without loading PKG-INFO)

    @property
    def key(self):
        try:
            return self._key
        except AttributeError:
            self._key = key = self.project_name.lower()
            return key

    @property
    def parsed_version(self):
        if not hasattr(self, "_parsed_version"):
            try:
                self._parsed_version = parse_version(self.version)
            except _packaging_version.InvalidVersion as ex:
                info = f"(package: {self.project_name})"
                if hasattr(ex, "add_note"):
                    ex.add_note(info)  # PEP 678
                    raise
                raise _packaging_version.InvalidVersion(f"{str(ex)} {info}") from None

        return self._parsed_version

    @property
    def _forgiving_parsed_version(self):
        try:
            return self.parsed_version
        except _packaging_version.InvalidVersion as ex:
            self._parsed_version = parse_version(_forgiving_version(self.version))

            notes = "\n".join(getattr(ex, "__notes__", []))  # PEP 678
            msg = f"""!!\n\n
            *************************************************************************
            {str(ex)}\n{notes}

            This is a long overdue deprecation.
            For the time being, `pkg_resources` will use `{self._parsed_version}`
            as a replacement to avoid breaking existing environments,
            but no future compatibility is guaranteed.

            If you maintain package {self.project_name} you should implement
            the relevant changes to adequate the project to PEP 440 immediately.
            *************************************************************************
            \n\n!!
            """
            warnings.warn(msg, DeprecationWarning)

            return self._parsed_version

    @property
    def version(self):
        try:
            return self._version
        except AttributeError as e:
            version = self._get_version()
            if version is None:
                path = self._get_metadata_path_for_display(self.PKG_INFO)
                msg = ("Missing 'Version:' header and/or {} file at path: {}").format(
                    self.PKG_INFO, path
                )
                raise ValueError(msg, self) from e

            return version

    @property
    def _dep_map(self):
        """
        A map of extra to its list of (direct) requirements
        for this distribution, including the null extra.
        """
        try:
            return self.__dep_map
        except AttributeError:
            self.__dep_map = self._filter_extras(self._build_dep_map())
        return self.__dep_map

    @staticmethod
    def _filter_extras(dm: dict[str | None, list[Requirement]]):
        """
        Given a mapping of extras to dependencies, strip off
        environment markers and filter out any dependencies
        not matching the markers.
        """
        for extra in list(filter(None, dm)):
            new_extra: str | None = extra
            reqs = dm.pop(extra)
            new_extra, _, marker = extra.partition(':')
            fails_marker = marker and (
                invalid_marker(marker) or not evaluate_marker(marker)
            )
            if fails_marker:
                reqs = []
            new_extra = safe_extra(new_extra) or None

            dm.setdefault(new_extra, []).extend(reqs)
        return dm

    def _build_dep_map(self):
        dm = {}
        for name in 'requires.txt', 'depends.txt':
            for extra, reqs in split_sections(self._get_metadata(name)):
                dm.setdefault(extra, []).extend(parse_requirements(reqs))
        return dm

    def requires(self, extras: Iterable[str] = ()):
        """List of Requirements needed for this distro if `extras` are used"""
        dm = self._dep_map
        deps: list[Requirement] = []
        deps.extend(dm.get(None, ()))
        for ext in extras:
            try:
                deps.extend(dm[safe_extra(ext)])
            except KeyError as e:
                raise UnknownExtra(
                    "%s has no such extra feature %r" % (self, ext)
                ) from e
        return deps

    def _get_metadata_path_for_display(self, name):
        """
        Return the path to the given metadata file, if available.
        """
        try:
            # We need to access _get_metadata_path() on the provider object
            # directly rather than through this class's __getattr__()
            # since _get_metadata_path() is marked private.
            path = self._provider._get_metadata_path(name)

        # Handle exceptions e.g. in case the distribution's metadata
        # provider doesn't support _get_metadata_path().
        except Exception:
            return '[could not detect]'

        return path

    def _get_metadata(self, name):
        if self.has_metadata(name):
            yield from self.get_metadata_lines(name)

    def _get_version(self):
        lines = self._get_metadata(self.PKG_INFO)
        return _version_from_file(lines)

    def activate(self, path: list[str] | None = None, replace: bool = False):
        """Ensure distribution is importable on `path` (default=sys.path)"""
        if path is None:
            path = sys.path
        self.insert_on(path, replace=replace)
        if path is sys.path and self.location is not None:
            fixup_namespace_packages(self.location)
            for pkg in self._get_metadata('namespace_packages.txt'):
                if pkg in sys.modules:
                    declare_namespace(pkg)

    def egg_name(self):
        """Return what this distribution's standard .egg filename should be"""
        filename = "%s-%s-py%s" % (
            to_filename(self.project_name),
            to_filename(self.version),
            self.py_version or PY_MAJOR,
        )

        if self.platform:
            filename += '-' + self.platform
        return filename

    def __repr__(self):
        if self.location:
            return "%s (%s)" % (self, self.location)
        else:
            return str(self)

    def __str__(self):
        try:
            version = getattr(self, 'version', None)
        except ValueError:
            version = None
        version = version or "[unknown version]"
        return "%s %s" % (self.project_name, version)

    def __getattr__(self, attr):
        """Delegate all unrecognized public attributes to .metadata provider"""
        if attr.startswith('_'):
            raise AttributeError(attr)
        return getattr(self._provider, attr)

    def __dir__(self):
        return list(
            set(super().__dir__())
            | set(attr for attr in self._provider.__dir__() if not attr.startswith('_'))
        )

    @classmethod
    def from_filename(
        cls,
        filename: StrPath,
        metadata: _MetadataType = None,
        **kw: int,  # We could set `precedence` explicitly, but keeping this as `**kw` for full backwards and subclassing compatibility
    ):
        return cls.from_location(
            _normalize_cached(filename), os.path.basename(filename), metadata, **kw
        )

    def as_requirement(self):
        """Return a ``Requirement`` that matches this distribution exactly"""
        if isinstance(self.parsed_version, _packaging_version.Version):
            spec = "%s==%s" % (self.project_name, self.parsed_version)
        else:
            spec = "%s===%s" % (self.project_name, self.parsed_version)

        return Requirement.parse(spec)

    def load_entry_point(self, group: str, name: str) -> _ResolvedEntryPoint:
        """Return the `name` entry point of `group` or raise ImportError"""
        ep = self.get_entry_info(group, name)
        if ep is None:
            raise ImportError("Entry point %r not found" % ((group, name),))
        return ep.load()

    @overload
    def get_entry_map(self, group: None = None) -> dict[str, dict[str, EntryPoint]]: ...
    @overload
    def get_entry_map(self, group: str) -> dict[str, EntryPoint]: ...
    def get_entry_map(self, group: str | None = None):
        """Return the entry point map for `group`, or the full entry map"""
        if not hasattr(self, "_ep_map"):
            self._ep_map = EntryPoint.parse_map(
                self._get_metadata('entry_points.txt'), self
            )
        if group is not None:
            return self._ep_map.get(group, {})
        return self._ep_map

    def get_entry_info(self, group: str, name: str):
        """Return the EntryPoint object for `group`+`name`, or ``None``"""
        return self.get_entry_map(group).get(name)

    # FIXME: 'Distribution.insert_on' is too complex (13)
    def insert_on(  # noqa: C901
        self,
        path: list[str],
        loc=None,
        replace: bool = False,
    ):
        """Ensure self.location is on path

        If replace=False (default):
            - If location is already in path anywhere, do nothing.
            - Else:
              - If it's an egg and its parent directory is on path,
                insert just ahead of the parent.
              - Else: add to the end of path.
        If replace=True:
            - If location is already on path anywhere (not eggs)
              or higher priority than its parent (eggs)
              do nothing.
            - Else:
              - If it's an egg and its parent directory is on path,
                insert just ahead of the parent,
                removing any lower-priority entries.
              - Else: add it to the front of path.
        """

        loc = loc or self.location
        if not loc:
            return

        nloc = _normalize_cached(loc)
        bdir = os.path.dirname(nloc)
        npath = [(p and _normalize_cached(p) or p) for p in path]

        for p, item in enumerate(npath):
            if item == nloc:
                if replace:
                    break
                else:
                    # don't modify path (even removing duplicates) if
                    # found and not replace
                    return
            elif item == bdir and self.precedence == EGG_DIST:
                # if it's an .egg, give it precedence over its directory
                # UNLESS it's already been added to sys.path and replace=False
                if (not replace) and nloc in npath[p:]:
                    return
                if path is sys.path:
                    self.check_version_conflict()
                path.insert(p, loc)
                npath.insert(p, nloc)
                break
        else:
            if path is sys.path:
                self.check_version_conflict()
            if replace:
                path.insert(0, loc)
            else:
                path.append(loc)
            return

        # p is the spot where we found or inserted loc; now remove duplicates
        while True:
            try:
                np = npath.index(nloc, p + 1)
            except ValueError:
                break
            else:
                del npath[np], path[np]
                # ha!
                p = np

        return

    def check_version_conflict(self):
        if self.key == 'setuptools':
            # ignore the inevitable setuptools self-conflicts  :(
            return

        nsp = dict.fromkeys(self._get_metadata('namespace_packages.txt'))
        loc = normalize_path(self.location)
        for modname in self._get_metadata('top_level.txt'):
            if (
                modname not in sys.modules
                or modname in nsp
                or modname in _namespace_packages
            ):
                continue
            if modname in ('pkg_resources', 'setuptools', 'site'):
                continue
            fn = getattr(sys.modules[modname], '__file__', None)
            if fn and (
                normalize_path(fn).startswith(loc) or fn.startswith(self.location)
            ):
                continue
            issue_warning(
                "Module %s was already imported from %s, but %s is being added"
                " to sys.path" % (modname, fn, self.location),
            )

    def has_version(self):
        try:
            self.version
        except ValueError:
            issue_warning("Unbuilt egg for " + repr(self))
            return False
        except SystemError:
            # TODO: remove this except clause when python/cpython#103632 is fixed.
            return False
        return True

    def clone(self, **kw: str | int | IResourceProvider | None):
        """Copy this distribution, substituting in any changed keyword args"""
        names = 'project_name version py_version platform location precedence'
        for attr in names.split():
            kw.setdefault(attr, getattr(self, attr, None))
        kw.setdefault('metadata', self._provider)
        # Unsafely unpacking. But keeping **kw for backwards and subclassing compatibility
        return self.__class__(**kw)  # type:ignore[arg-type]

    @property
    def extras(self):
        return [dep for dep in self._dep_map if dep]


class EggInfoDistribution(Distribution):
    def _reload_version(self):
        """
        Packages installed by distutils (e.g. numpy or scipy),
        which uses an old safe_version, and so
        their version numbers can get mangled when
        converted to filenames (e.g., 1.11.0.dev0+2329eae to
        1.11.0.dev0_2329eae). These distributions will not be
        parsed properly
        downstream by Distribution and safe_version, so
        take an extra step and try to get the version number from
        the metadata file itself instead of the filename.
        """
        md_version = self._get_version()
        if md_version:
            self._version = md_version
        return self


class DistInfoDistribution(Distribution):
    """
    Wrap an actual or potential sys.path entry
    w/metadata, .dist-info style.
    """

    PKG_INFO = 'METADATA'
    EQEQ = re.compile(r"([\(,])\s*(\d.*?)\s*([,\)])")

    @property
    def _parsed_pkg_info(self):
        """Parse and cache metadata"""
        try:
            return self._pkg_info
        except AttributeError:
            metadata = self.get_metadata(self.PKG_INFO)
            self._pkg_info = email.parser.Parser().parsestr(metadata)
            return self._pkg_info

    @property
    def _dep_map(self):
        try:
            return self.__dep_map
        except AttributeError:
            self.__dep_map = self._compute_dependencies()
            return self.__dep_map

    def _compute_dependencies(self) -> dict[str | None, list[Requirement]]:
        """Recompute this distribution's dependencies."""
        self.__dep_map: dict[str | None, list[Requirement]] = {None: []}

        reqs: list[Requirement] = []
        # Including any condition expressions
        for req in self._parsed_pkg_info.get_all('Requires-Dist') or []:
            reqs.extend(parse_requirements(req))

        def reqs_for_extra(extra):
            for req in reqs:
                if not req.marker or req.marker.evaluate({'extra': extra}):
                    yield req

        common = types.MappingProxyType(dict.fromkeys(reqs_for_extra(None)))
        self.__dep_map[None].extend(common)

        for extra in self._parsed_pkg_info.get_all('Provides-Extra') or []:
            s_extra = safe_extra(extra.strip())
            self.__dep_map[s_extra] = [
                r for r in reqs_for_extra(extra) if r not in common
            ]

        return self.__dep_map


_distributionImpl = {
    '.egg': Distribution,
    '.egg-info': EggInfoDistribution,
    '.dist-info': DistInfoDistribution,
}


def issue_warning(*args, **kw):
    level = 1
    g = globals()
    try:
        # find the first stack frame that is *not* code in
        # the pkg_resources module, to use for the warning
        while sys._getframe(level).f_globals is g:
            level += 1
    except ValueError:
        pass
    warnings.warn(stacklevel=level + 1, *args, **kw)


def parse_requirements(strs: _NestedStr):
    """
    Yield ``Requirement`` objects for each specification in `strs`.

    `strs` must be a string, or a (possibly-nested) iterable thereof.
    """
    return map(Requirement, join_continuation(map(drop_comment, yield_lines(strs))))


class RequirementParseError(_packaging_requirements.InvalidRequirement):
    "Compatibility wrapper for InvalidRequirement"


class Requirement(_packaging_requirements.Requirement):
    def __init__(self, requirement_string: str):
        """DO NOT CALL THIS UNDOCUMENTED METHOD; use Requirement.parse()!"""
        super().__init__(requirement_string)
        self.unsafe_name = self.name
        project_name = safe_name(self.name)
        self.project_name, self.key = project_name, project_name.lower()
        self.specs = [(spec.operator, spec.version) for spec in self.specifier]
        # packaging.requirements.Requirement uses a set for its extras. We use a variable-length tuple
        self.extras: tuple[str] = tuple(map(safe_extra, self.extras))
        self.hashCmp = (
            self.key,
            self.url,
            self.specifier,
            frozenset(self.extras),
            str(self.marker) if self.marker else None,
        )
        self.__hash = hash(self.hashCmp)

    def __eq__(self, other: object):
        return isinstance(other, Requirement) and self.hashCmp == other.hashCmp

    def __ne__(self, other):
        return not self == other

    def __contains__(self, item: Distribution | str | tuple[str, ...]) -> bool:
        if isinstance(item, Distribution):
            if item.key != self.key:
                return False

            item = item.version

        # Allow prereleases always in order to match the previous behavior of
        # this method. In the future this should be smarter and follow PEP 440
        # more accurately.
        return self.specifier.contains(item, prereleases=True)

    def __hash__(self):
        return self.__hash

    def __repr__(self):
        return "Requirement.parse(%r)" % str(self)

    @staticmethod
    def parse(s: str | Iterable[str]):
        (req,) = parse_requirements(s)
        return req


def _always_object(classes):
    """
    Ensure object appears in the mro even
    for old-style classes.
    """
    if object not in classes:
        return classes + (object,)
    return classes


def _find_adapter(registry: Mapping[type, _AdapterT], ob: object) -> _AdapterT:
    """Return an adapter factory for `ob` from `registry`"""
    types = _always_object(inspect.getmro(getattr(ob, '__class__', type(ob))))
    for t in types:
        if t in registry:
            return registry[t]
    # _find_adapter would previously return None, and immediately be called.
    # So we're raising a TypeError to keep backward compatibility if anyone depended on that behaviour.
    raise TypeError(f"Could not find adapter for {registry} and {ob}")


def ensure_directory(path: StrOrBytesPath):
    """Ensure that the parent directory of `path` exists"""
    dirname = os.path.dirname(path)
    os.makedirs(dirname, exist_ok=True)


def _bypass_ensure_directory(path):
    """Sandbox-bypassing version of ensure_directory()"""
    if not WRITE_SUPPORT:
        raise OSError('"os.mkdir" not supported on this platform.')
    dirname, filename = split(path)
    if dirname and filename and not isdir(dirname):
        _bypass_ensure_directory(dirname)
        try:
            mkdir(dirname, 0o755)
        except FileExistsError:
            pass


def split_sections(s: _NestedStr) -> Iterator[tuple[str | None, list[str]]]:
    """Split a string or iterable thereof into (section, content) pairs

    Each ``section`` is a stripped version of the section header ("[section]")
    and each ``content`` is a list of stripped lines excluding blank lines and
    comment-only lines.  If there are any such lines before the first section
    header, they're returned in a first ``section`` of ``None``.
    """
    section = None
    content = []
    for line in yield_lines(s):
        if line.startswith("["):
            if line.endswith("]"):
                if section or content:
                    yield section, content
                section = line[1:-1].strip()
                content = []
            else:
                raise ValueError("Invalid section heading", line)
        else:
            content.append(line)

    # wrap up last segment
    yield section, content


def _mkstemp(*args, **kw):
    old_open = os.open
    try:
        # temporarily bypass sandboxing
        os.open = os_open
        return tempfile.mkstemp(*args, **kw)
    finally:
        # and then put it back
        os.open = old_open


# Silence the PEP440Warning by default, so that end users don't get hit by it
# randomly just because they use pkg_resources. We want to append the rule
# because we want earlier uses of filterwarnings to take precedence over this
# one.
warnings.filterwarnings("ignore", category=PEP440Warning, append=True)


class PkgResourcesDeprecationWarning(Warning):
    """
    Base class for warning about deprecations in ``pkg_resources``

    This class is not derived from ``DeprecationWarning``, and as such is
    visible by default.
    """


# from jaraco.functools 1.3
def _call_aside(f, *args, **kwargs):
    f(*args, **kwargs)
    return f


@_call_aside
def _initialize(g=globals()):
    "Set up global resource manager (deliberately not state-saved)"
    manager = ResourceManager()
    g['_manager'] = manager
    g.update(
        (name, getattr(manager, name))
        for name in dir(manager)
        if not name.startswith('_')
    )


@_call_aside
def _initialize_master_working_set():
    """
    Prepare the master working set and make the ``require()``
    API available.

    This function has explicit effects on the global state
    of pkg_resources. It is intended to be invoked once at
    the initialization of this module.

    Invocation by other packages is unsupported and done
    at their own risk.
    """
    working_set = _declare_state('object', 'working_set', WorkingSet._build_master())

    require = working_set.require
    iter_entry_points = working_set.iter_entry_points
    add_activation_listener = working_set.subscribe
    run_script = working_set.run_script
    # backward compatibility
    run_main = run_script
    # Activate all distributions already on sys.path with replace=False and
    # ensure that all distributions added to the working set in the future
    # (e.g. by calling ``require()``) will get activated as well,
    # with higher priority (replace=True).
    tuple(dist.activate(replace=False) for dist in working_set)
    add_activation_listener(
        lambda dist: dist.activate(replace=True),
        existing=False,
    )
    working_set.entries = []
    # match order
    list(map(working_set.add_entry, sys.path))
    globals().update(locals())


if TYPE_CHECKING:
    # All of these are set by the @_call_aside methods above
    __resource_manager = ResourceManager()  # Won't exist at runtime
    resource_exists = __resource_manager.resource_exists
    resource_isdir = __resource_manager.resource_isdir
    resource_filename = __resource_manager.resource_filename
    resource_stream = __resource_manager.resource_stream
    resource_string = __resource_manager.resource_string
    resource_listdir = __resource_manager.resource_listdir
    set_extraction_path = __resource_manager.set_extraction_path
    cleanup_resources = __resource_manager.cleanup_resources

    working_set = WorkingSet()
    require = working_set.require
    iter_entry_points = working_set.iter_entry_points
    add_activation_listener = working_set.subscribe
    run_script = working_set.run_script
    run_main = run_script


#  ---- Ported from ``setuptools`` to avoid introducing an import inter-dependency ----
LOCALE_ENCODING = "locale" if sys.version_info >= (3, 10) else None


def _read_utf8_with_fallback(file: str, fallback_encoding=LOCALE_ENCODING) -> str:
    """See setuptools.unicode_utils._read_utf8_with_fallback"""
    try:
        with open(file, "r", encoding="utf-8") as f:
            return f.read()
    except UnicodeDecodeError:  # pragma: no cover
        msg = f"""\
        ********************************************************************************
        `encoding="utf-8"` fails with {file!r}, trying `encoding={fallback_encoding!r}`.

        This fallback behaviour is considered **deprecated** and future versions of
        `setuptools/pkg_resources` may not implement it.

        Please encode {file!r} with "utf-8" to ensure future builds will succeed.

        If this file was produced by `setuptools` itself, cleaning up the cached files
        and re-building/re-installing the package with a newer version of `setuptools`
        (e.g. by updating `build-system.requires` in its `pyproject.toml`)
        might solve the problem.
        ********************************************************************************
        """
        # TODO: Add a deadline?
        #       See comment in setuptools.unicode_utils._Utf8EncodingNeeded
        warnings.warn(msg, PkgResourcesDeprecationWarning, stacklevel=2)
        with open(file, "r", encoding=fallback_encoding) as f:
            return f.read()<|MERGE_RESOLUTION|>--- conflicted
+++ resolved
@@ -34,13 +34,9 @@
 import types
 from typing import (
     Any,
-<<<<<<< HEAD
-    Iterator,
     Literal,
-=======
     Dict,
     Iterator,
->>>>>>> 22993191
     Mapping,
     MutableSequence,
     NamedTuple,
@@ -103,12 +99,8 @@
 from pkg_resources.extern.platformdirs import user_cache_dir as _user_cache_dir
 
 if TYPE_CHECKING:
-<<<<<<< HEAD
     from _typeshed import BytesPath, StrPath, StrOrBytesPath
-=======
     from typing_extensions import Self
-    from _typeshed import StrPath, StrOrBytesPath, BytesPath
->>>>>>> 22993191
 
 warnings.warn(
     "pkg_resources is deprecated as an API. "
@@ -122,20 +114,13 @@
 _DistributionT = TypeVar("_DistributionT", bound="Distribution")
 # Type aliases
 _NestedStr = Union[str, Iterable[Union[str, Iterable["_NestedStr"]]]]
-<<<<<<< HEAD
 _InstallerTypeT = Callable[["Requirement"], "_DistributionT"]
-_InstallerType = Callable[["Requirement"], Optional["Distribution"]]
-_PkgReqType = Union[str, "Requirement"]
-_EPDistType = Union["Distribution", _PkgReqType]
-_MetadataType = Optional["IResourceProvider"]
-_ResolvedEntryPoint = Any  # Can be any attribute in the module
-_ResourceStream = Any  # TODO / Incomplete: A readable file-like object
-=======
 _InstallerType = Callable[["Requirement"], Union["Distribution", None]]
 _PkgReqType = Union[str, "Requirement"]
 _EPDistType = Union["Distribution", _PkgReqType]
 _MetadataType = Union["IResourceProvider", None]
->>>>>>> 22993191
+_ResolvedEntryPoint = Any  # Can be any attribute in the module
+_ResourceStream = Any  # TODO / Incomplete: A readable file-like object
 # Any object works, but let's indicate we expect something like a module (optionally has __loader__ or __file__)
 _ModuleLike = Any
 _ProviderFactoryType = Callable[[_ModuleLike], "IResourceProvider"]
