# TODO: Add Generic type annotations to initialized collections.
# For now we'd simply use implicit Any/Unknown which would add redundant annotations
# mypy: disable-error-code="var-annotated"
"""
Package resource API
--------------------

A resource is a logical file contained within a package, or a logical
subdirectory thereof.  The package resource API expects resource names
to have their path parts separated with ``/``, *not* whatever the local
path separator is.  Do not use os.path operations to manipulate resource
names being passed into the API.

The package resource API is designed to work with normal filesystem packages,
.egg files, and unpacked .egg files.  It can also work in a limited way with
.zip files and with custom PEP 302 loaders that support the ``get_data()``
method.

This module is deprecated. Users are directed to :mod:`importlib.resources`,
:mod:`importlib.metadata` and :pypi:`packaging` instead.
"""

from __future__ import annotations

import sys

if sys.version_info < (3, 8):  # noqa: UP036 # Check for unsupported versions
    raise RuntimeError("Python 3.8 or later is required")

import os
import io
import time
import re
import types
from typing import (
    Any,
    Dict,
    Iterator,
    Mapping,
    MutableSequence,
    NamedTuple,
    NoReturn,
    Tuple,
    Union,
    TYPE_CHECKING,
    Protocol,
    Callable,
    Iterable,
    TypeVar,
    overload,
)
import zipfile
import zipimport
import warnings
import stat
import functools
import pkgutil
import operator
import platform
import collections
import plistlib
import email.parser
import errno
import tempfile
import textwrap
import inspect
import ntpath
import posixpath
import importlib
import importlib.abc
import importlib.machinery
from pkgutil import get_importer

import _imp

# capture these to bypass sandboxing
from os import utime
from os import open as os_open
from os.path import isdir, split

try:
    from os import mkdir, rename, unlink

    WRITE_SUPPORT = True
except ImportError:
    # no write support, probably under GAE
    WRITE_SUPPORT = False

from pkg_resources.extern.jaraco.text import (
    yield_lines,
    drop_comment,
    join_continuation,
)
from pkg_resources.extern.packaging import markers as _packaging_markers
from pkg_resources.extern.packaging import requirements as _packaging_requirements
from pkg_resources.extern.packaging import utils as _packaging_utils
from pkg_resources.extern.packaging import version as _packaging_version
from pkg_resources.extern.platformdirs import user_cache_dir as _user_cache_dir

if TYPE_CHECKING:
    from typing_extensions import Self
    from _typeshed import StrPath, StrOrBytesPath, BytesPath

warnings.warn(
    "pkg_resources is deprecated as an API. "
    "See https://setuptools.pypa.io/en/latest/pkg_resources.html",
    DeprecationWarning,
    stacklevel=2,
)


_T = TypeVar("_T")
# Type aliases
_NestedStr = Union[str, Iterable[Union[str, Iterable["_NestedStr"]]]]
_InstallerType = Callable[["Requirement"], Union["Distribution", None]]
_PkgReqType = Union[str, "Requirement"]
_EPDistType = Union["Distribution", _PkgReqType]
_MetadataType = Union["IResourceProvider", None]
# Any object works, but let's indicate we expect something like a module (optionally has __loader__ or __file__)
_ModuleLike = Union[object, types.ModuleType]
_ProviderFactoryType = Callable[[_ModuleLike], "IResourceProvider"]
_DistFinderType = Callable[[_T, str, bool], Iterable["Distribution"]]
_NSHandlerType = Callable[[_T, str, str, types.ModuleType], Union[str, None]]
_AdapterT = TypeVar(
    "_AdapterT", _DistFinderType[Any], _ProviderFactoryType, _NSHandlerType[Any]
)


# Use _typeshed.importlib.LoaderProtocol once available https://github.com/python/typeshed/pull/11890
class _LoaderProtocol(Protocol):
    def load_module(self, fullname: str, /) -> types.ModuleType: ...


_PEP440_FALLBACK = re.compile(r"^v?(?P<safe>(?:[0-9]+!)?[0-9]+(?:\.[0-9]+)*)", re.I)


class PEP440Warning(RuntimeWarning):
    """
    Used when there is an issue with a version or specifier not complying with
    PEP 440.
    """


parse_version = _packaging_version.Version


_state_vars: dict[str, str] = {}


def _declare_state(vartype: str, varname: str, initial_value: _T) -> _T:
    _state_vars[varname] = vartype
    return initial_value


def __getstate__() -> dict[str, Any]:
    state = {}
    g = globals()
    for k, v in _state_vars.items():
        state[k] = g['_sget_' + v](g[k])
    return state


def __setstate__(state: dict[str, Any]) -> dict[str, Any]:
    g = globals()
    for k, v in state.items():
        g['_sset_' + _state_vars[k]](k, g[k], v)
    return state


def _sget_dict(val):
    return val.copy()


def _sset_dict(key, ob, state):
    ob.clear()
    ob.update(state)


def _sget_object(val):
    return val.__getstate__()


def _sset_object(key, ob, state):
    ob.__setstate__(state)


_sget_none = _sset_none = lambda *args: None


def get_supported_platform():
    """Return this platform's maximum compatible version.

    distutils.util.get_platform() normally reports the minimum version
    of macOS that would be required to *use* extensions produced by
    distutils.  But what we want when checking compatibility is to know the
    version of macOS that we are *running*.  To allow usage of packages that
    explicitly require a newer version of macOS, we must also know the
    current version of the OS.

    If this condition occurs for any other platform with a version in its
    platform strings, this function should be extended accordingly.
    """
    plat = get_build_platform()
    m = macosVersionString.match(plat)
    if m is not None and sys.platform == "darwin":
        try:
            plat = 'macosx-%s-%s' % ('.'.join(_macos_vers()[:2]), m.group(3))
        except ValueError:
            # not macOS
            pass
    return plat


__all__ = [
    # Basic resource access and distribution/entry point discovery
    'require',
    'run_script',
    'get_provider',
    'get_distribution',
    'load_entry_point',
    'get_entry_map',
    'get_entry_info',
    'iter_entry_points',
    'resource_string',
    'resource_stream',
    'resource_filename',
    'resource_listdir',
    'resource_exists',
    'resource_isdir',
    # Environmental control
    'declare_namespace',
    'working_set',
    'add_activation_listener',
    'find_distributions',
    'set_extraction_path',
    'cleanup_resources',
    'get_default_cache',
    # Primary implementation classes
    'Environment',
    'WorkingSet',
    'ResourceManager',
    'Distribution',
    'Requirement',
    'EntryPoint',
    # Exceptions
    'ResolutionError',
    'VersionConflict',
    'DistributionNotFound',
    'UnknownExtra',
    'ExtractionError',
    # Warnings
    'PEP440Warning',
    # Parsing functions and string utilities
    'parse_requirements',
    'parse_version',
    'safe_name',
    'safe_version',
    'get_platform',
    'compatible_platforms',
    'yield_lines',
    'split_sections',
    'safe_extra',
    'to_filename',
    'invalid_marker',
    'evaluate_marker',
    # filesystem utilities
    'ensure_directory',
    'normalize_path',
    # Distribution "precedence" constants
    'EGG_DIST',
    'BINARY_DIST',
    'SOURCE_DIST',
    'CHECKOUT_DIST',
    'DEVELOP_DIST',
    # "Provider" interfaces, implementations, and registration/lookup APIs
    'IMetadataProvider',
    'IResourceProvider',
    'FileMetadata',
    'PathMetadata',
    'EggMetadata',
    'EmptyProvider',
    'empty_provider',
    'NullProvider',
    'EggProvider',
    'DefaultProvider',
    'ZipProvider',
    'register_finder',
    'register_namespace_handler',
    'register_loader_type',
    'fixup_namespace_packages',
    'get_importer',
    # Warnings
    'PkgResourcesDeprecationWarning',
    # Deprecated/backward compatibility only
    'run_main',
    'AvailableDistributions',
]


class ResolutionError(Exception):
    """Abstract base for dependency resolution errors"""

    def __repr__(self):
        return self.__class__.__name__ + repr(self.args)


class VersionConflict(ResolutionError):
    """
    An already-installed version conflicts with the requested version.

    Should be initialized with the installed Distribution and the requested
    Requirement.
    """

    _template = "{self.dist} is installed but {self.req} is required"

    @property
    def dist(self) -> Distribution:
        return self.args[0]

    @property
    def req(self) -> Requirement:
        return self.args[1]

    def report(self):
        return self._template.format(**locals())

    def with_context(self, required_by: set[Distribution | str]):
        """
        If required_by is non-empty, return a version of self that is a
        ContextualVersionConflict.
        """
        if not required_by:
            return self
        args = self.args + (required_by,)
        return ContextualVersionConflict(*args)


class ContextualVersionConflict(VersionConflict):
    """
    A VersionConflict that accepts a third parameter, the set of the
    requirements that required the installed Distribution.
    """

    _template = VersionConflict._template + ' by {self.required_by}'

    @property
    def required_by(self) -> set[str]:
        return self.args[2]


class DistributionNotFound(ResolutionError):
    """A requested distribution was not found"""

    _template = (
        "The '{self.req}' distribution was not found "
        "and is required by {self.requirers_str}"
    )

    @property
    def req(self) -> Requirement:
        return self.args[0]

    @property
    def requirers(self) -> set[str] | None:
        return self.args[1]

    @property
    def requirers_str(self):
        if not self.requirers:
            return 'the application'
        return ', '.join(self.requirers)

    def report(self):
        return self._template.format(**locals())

    def __str__(self):
        return self.report()


class UnknownExtra(ResolutionError):
    """Distribution doesn't have an "extra feature" of the given name"""


_provider_factories: dict[type[_ModuleLike], _ProviderFactoryType] = {}

PY_MAJOR = '{}.{}'.format(*sys.version_info)
EGG_DIST = 3
BINARY_DIST = 2
SOURCE_DIST = 1
CHECKOUT_DIST = 0
DEVELOP_DIST = -1


def register_loader_type(
    loader_type: type[_ModuleLike], provider_factory: _ProviderFactoryType
):
    """Register `provider_factory` to make providers for `loader_type`

    `loader_type` is the type or class of a PEP 302 ``module.__loader__``,
    and `provider_factory` is a function that, passed a *module* object,
    returns an ``IResourceProvider`` for that module.
    """
    _provider_factories[loader_type] = provider_factory


def get_provider(moduleOrReq: str | Requirement):
    """Return an IResourceProvider for the named module or requirement"""
    if isinstance(moduleOrReq, Requirement):
        return working_set.find(moduleOrReq) or require(str(moduleOrReq))[0]
    try:
        module = sys.modules[moduleOrReq]
    except KeyError:
        __import__(moduleOrReq)
        module = sys.modules[moduleOrReq]
    loader = getattr(module, '__loader__', None)
    return _find_adapter(_provider_factories, loader)(module)


@functools.lru_cache(maxsize=None)
def _macos_vers():
    version = platform.mac_ver()[0]
    # fallback for MacPorts
    if version == '':
        plist = '/System/Library/CoreServices/SystemVersion.plist'
        if os.path.exists(plist):
            with open(plist, 'rb') as fh:
                plist_content = plistlib.load(fh)
            if 'ProductVersion' in plist_content:
                version = plist_content['ProductVersion']
    return version.split('.')


def _macos_arch(machine):
    return {'PowerPC': 'ppc', 'Power_Macintosh': 'ppc'}.get(machine, machine)


def get_build_platform():
    """Return this platform's string for platform-specific distributions

    XXX Currently this is the same as ``distutils.util.get_platform()``, but it
    needs some hacks for Linux and macOS.
    """
    from sysconfig import get_platform

    plat = get_platform()
    if sys.platform == "darwin" and not plat.startswith('macosx-'):
        try:
            version = _macos_vers()
            machine = os.uname()[4].replace(" ", "_")
            return "macosx-%d.%d-%s" % (
                int(version[0]),
                int(version[1]),
                _macos_arch(machine),
            )
        except ValueError:
            # if someone is running a non-Mac darwin system, this will fall
            # through to the default implementation
            pass
    return plat


macosVersionString = re.compile(r"macosx-(\d+)\.(\d+)-(.*)")
darwinVersionString = re.compile(r"darwin-(\d+)\.(\d+)\.(\d+)-(.*)")
# XXX backward compat
get_platform = get_build_platform


def compatible_platforms(provided: str | None, required: str | None):
    """Can code for the `provided` platform run on the `required` platform?

    Returns true if either platform is ``None``, or the platforms are equal.

    XXX Needs compatibility checks for Linux and other unixy OSes.
    """
    if provided is None or required is None or provided == required:
        # easy case
        return True

    # macOS special cases
    reqMac = macosVersionString.match(required)
    if reqMac:
        provMac = macosVersionString.match(provided)

        # is this a Mac package?
        if not provMac:
            # this is backwards compatibility for packages built before
            # setuptools 0.6. All packages built after this point will
            # use the new macOS designation.
            provDarwin = darwinVersionString.match(provided)
            if provDarwin:
                dversion = int(provDarwin.group(1))
                macosversion = "%s.%s" % (reqMac.group(1), reqMac.group(2))
                if (
                    dversion == 7
                    and macosversion >= "10.3"
                    or dversion == 8
                    and macosversion >= "10.4"
                ):
                    return True
            # egg isn't macOS or legacy darwin
            return False

        # are they the same major version and machine type?
        if provMac.group(1) != reqMac.group(1) or provMac.group(3) != reqMac.group(3):
            return False

        # is the required OS major update >= the provided one?
        if int(provMac.group(2)) > int(reqMac.group(2)):
            return False

        return True

    # XXX Linux and other platforms' special cases should go here
    return False


def get_distribution(dist: _EPDistType):
    """Return a current distribution object for a Requirement or string"""
    if isinstance(dist, str):
        dist = Requirement.parse(dist)
    if isinstance(dist, Requirement):
        dist = get_provider(dist)
    if not isinstance(dist, Distribution):
        raise TypeError("Expected string, Requirement, or Distribution", dist)
    return dist


def load_entry_point(dist: _EPDistType, group: str, name: str):
    """Return `name` entry point of `group` for `dist` or raise ImportError"""
    return get_distribution(dist).load_entry_point(group, name)


def get_entry_map(dist: _EPDistType, group: str | None = None):
    """Return the entry point map for `group`, or the full entry map"""
    return get_distribution(dist).get_entry_map(group)


def get_entry_info(dist: _EPDistType, group: str, name: str):
    """Return the EntryPoint object for `group`+`name`, or ``None``"""
    return get_distribution(dist).get_entry_info(group, name)


class IMetadataProvider(Protocol):
    def has_metadata(self, name: str) -> bool:
        """Does the package's distribution contain the named metadata?"""

    def get_metadata(self, name: str):
        """The named metadata resource as a string"""

    def get_metadata_lines(self, name: str):
        """Yield named metadata resource as list of non-blank non-comment lines

        Leading and trailing whitespace is stripped from each line, and lines
        with ``#`` as the first non-blank character are omitted."""

    def metadata_isdir(self, name: str) -> bool:
        """Is the named metadata a directory?  (like ``os.path.isdir()``)"""

    def metadata_listdir(self, name: str):
        """List of metadata names in the directory (like ``os.listdir()``)"""

    def run_script(self, script_name: str, namespace: dict[str, Any]):
        """Execute the named script in the supplied namespace dictionary"""


class IResourceProvider(IMetadataProvider, Protocol):
    """An object that provides access to package resources"""

    def get_resource_filename(self, manager: ResourceManager, resource_name: str):
        """Return a true filesystem path for `resource_name`

        `manager` must be a ``ResourceManager``"""

    def get_resource_stream(self, manager: ResourceManager, resource_name: str):
        """Return a readable file-like object for `resource_name`

        `manager` must be a ``ResourceManager``"""

    def get_resource_string(
        self, manager: ResourceManager, resource_name: str
    ) -> bytes:
        """Return the contents of `resource_name` as :obj:`bytes`

        `manager` must be a ``ResourceManager``"""

    def has_resource(self, resource_name: str):
        """Does the package contain the named resource?"""

    def resource_isdir(self, resource_name: str):
        """Is the named resource a directory?  (like ``os.path.isdir()``)"""

    def resource_listdir(self, resource_name: str):
        """List of resource names in the directory (like ``os.listdir()``)"""


class WorkingSet:
    """A collection of active distributions on sys.path (or a similar list)"""

    def __init__(self, entries: Iterable[str] | None = None):
        """Create working set from list of path entries (default=sys.path)"""
        self.entries: list[str] = []
        self.entry_keys = {}
        self.by_key = {}
        self.normalized_to_canonical_keys = {}
        self.callbacks = []

        if entries is None:
            entries = sys.path

        for entry in entries:
            self.add_entry(entry)

    @classmethod
    def _build_master(cls):
        """
        Prepare the master working set.
        """
        ws = cls()
        try:
            from __main__ import __requires__
        except ImportError:
            # The main program does not list any requirements
            return ws

        # ensure the requirements are met
        try:
            ws.require(__requires__)
        except VersionConflict:
            return cls._build_from_requirements(__requires__)

        return ws

    @classmethod
    def _build_from_requirements(cls, req_spec):
        """
        Build a working set from a requirement spec. Rewrites sys.path.
        """
        # try it without defaults already on sys.path
        # by starting with an empty path
        ws = cls([])
        reqs = parse_requirements(req_spec)
        dists = ws.resolve(reqs, Environment())
        for dist in dists:
            ws.add(dist)

        # add any missing entries from sys.path
        for entry in sys.path:
            if entry not in ws.entries:
                ws.add_entry(entry)

        # then copy back to sys.path
        sys.path[:] = ws.entries
        return ws

    def add_entry(self, entry: str):
        """Add a path item to ``.entries``, finding any distributions on it

        ``find_distributions(entry, True)`` is used to find distributions
        corresponding to the path entry, and they are added.  `entry` is
        always appended to ``.entries``, even if it is already present.
        (This is because ``sys.path`` can contain the same value more than
        once, and the ``.entries`` of the ``sys.path`` WorkingSet should always
        equal ``sys.path``.)
        """
        self.entry_keys.setdefault(entry, [])
        self.entries.append(entry)
        for dist in find_distributions(entry, True):
            self.add(dist, entry, False)

    def __contains__(self, dist: Distribution) -> bool:
        """True if `dist` is the active distribution for its project"""
        return self.by_key.get(dist.key) == dist

    def find(self, req: Requirement) -> Distribution | None:
        """Find a distribution matching requirement `req`

        If there is an active distribution for the requested project, this
        returns it as long as it meets the version requirement specified by
        `req`.  But, if there is an active distribution for the project and it
        does *not* meet the `req` requirement, ``VersionConflict`` is raised.
        If there is no active distribution for the requested project, ``None``
        is returned.
        """
        dist = self.by_key.get(req.key)

        if dist is None:
            canonical_key = self.normalized_to_canonical_keys.get(req.key)

            if canonical_key is not None:
                req.key = canonical_key
                dist = self.by_key.get(canonical_key)

        if dist is not None and dist not in req:
            # XXX add more info
            raise VersionConflict(dist, req)
        return dist

    def iter_entry_points(self, group: str, name: str | None = None):
        """Yield entry point objects from `group` matching `name`

        If `name` is None, yields all entry points in `group` from all
        distributions in the working set, otherwise only ones matching
        both `group` and `name` are yielded (in distribution order).
        """
        return (
            entry
            for dist in self
            for entry in dist.get_entry_map(group).values()
            if name is None or name == entry.name
        )

    def run_script(self, requires: str, script_name: str):
        """Locate distribution for `requires` and run `script_name` script"""
        ns = sys._getframe(1).f_globals
        name = ns['__name__']
        ns.clear()
        ns['__name__'] = name
        self.require(requires)[0].run_script(script_name, ns)

    def __iter__(self) -> Iterator[Distribution]:
        """Yield distributions for non-duplicate projects in the working set

        The yield order is the order in which the items' path entries were
        added to the working set.
        """
        seen = set()
        for item in self.entries:
            if item not in self.entry_keys:
                # workaround a cache issue
                continue

            for key in self.entry_keys[item]:
                if key not in seen:
<<<<<<< HEAD
                    seen.add(key)
=======
                    seen[key] = True
>>>>>>> 22993191
                    yield self.by_key[key]

    def add(
        self,
        dist: Distribution,
        entry: str | None = None,
        insert: bool = True,
        replace: bool = False,
    ):
        """Add `dist` to working set, associated with `entry`

        If `entry` is unspecified, it defaults to the ``.location`` of `dist`.
        On exit from this routine, `entry` is added to the end of the working
        set's ``.entries`` (if it wasn't already present).

        `dist` is only added to the working set if it's for a project that
        doesn't already have a distribution in the set, unless `replace=True`.
        If it's added, any callbacks registered with the ``subscribe()`` method
        will be called.
        """
        if insert:
            dist.insert_on(self.entries, entry, replace=replace)

        if entry is None:
            entry = dist.location
        keys = self.entry_keys.setdefault(entry, [])
        keys2 = self.entry_keys.setdefault(dist.location, [])
        if not replace and dist.key in self.by_key:
            # ignore hidden distros
            return

        self.by_key[dist.key] = dist
        normalized_name = _packaging_utils.canonicalize_name(dist.key)
        self.normalized_to_canonical_keys[normalized_name] = dist.key
        if dist.key not in keys:
            keys.append(dist.key)
        if dist.key not in keys2:
            keys2.append(dist.key)
        self._added_new(dist)

    def resolve(
        self,
        requirements: Iterable[Requirement],
        env: Environment | None = None,
        installer: _InstallerType | None = None,
        replace_conflicting: bool = False,
        extras: tuple[str, ...] | None = None,
    ):
        """List all distributions needed to (recursively) meet `requirements`

        `requirements` must be a sequence of ``Requirement`` objects.  `env`,
        if supplied, should be an ``Environment`` instance.  If
        not supplied, it defaults to all distributions available within any
        entry or distribution in the working set.  `installer`, if supplied,
        will be invoked with each requirement that cannot be met by an
        already-installed distribution; it should return a ``Distribution`` or
        ``None``.

        Unless `replace_conflicting=True`, raises a VersionConflict exception
        if
        any requirements are found on the path that have the correct name but
        the wrong version.  Otherwise, if an `installer` is supplied it will be
        invoked to obtain the correct version of the requirement and activate
        it.

        `extras` is a list of the extras to be used with these requirements.
        This is important because extra requirements may look like `my_req;
        extra = "my_extra"`, which would otherwise be interpreted as a purely
        optional requirement.  Instead, we want to be able to assert that these
        requirements are truly required.
        """

        # set up the stack
        requirements = list(requirements)[::-1]
        # set of processed requirements
        processed = set()
        # key -> dist
        best = {}
        to_activate = []

        req_extras = _ReqExtras()

        # Mapping of requirement to set of distributions that required it;
        # useful for reporting info about conflicts.
        required_by = collections.defaultdict(set)

        while requirements:
            # process dependencies breadth-first
            req = requirements.pop(0)
            if req in processed:
                # Ignore cyclic or redundant dependencies
                continue

            if not req_extras.markers_pass(req, extras):
                continue

            dist = self._resolve_dist(
                req, best, replace_conflicting, env, installer, required_by, to_activate
            )

            # push the new requirements onto the stack
            new_requirements = dist.requires(req.extras)[::-1]
            requirements.extend(new_requirements)

            # Register the new requirements needed by req
            for new_requirement in new_requirements:
                required_by[new_requirement].add(req.project_name)
                req_extras[new_requirement] = req.extras

            processed.add(req)

        # return list of distros to activate
        return to_activate

    def _resolve_dist(
        self, req, best, replace_conflicting, env, installer, required_by, to_activate
    ) -> Distribution:
        dist = best.get(req.key)
        if dist is None:
            # Find the best distribution and add it to the map
            dist = self.by_key.get(req.key)
            if dist is None or (dist not in req and replace_conflicting):
                ws = self
                if env is None:
                    if dist is None:
                        env = Environment(self.entries)
                    else:
                        # Use an empty environment and workingset to avoid
                        # any further conflicts with the conflicting
                        # distribution
                        env = Environment([])
                        ws = WorkingSet([])
                dist = best[req.key] = env.best_match(
                    req, ws, installer, replace_conflicting=replace_conflicting
                )
                if dist is None:
                    requirers = required_by.get(req, None)
                    raise DistributionNotFound(req, requirers)
            to_activate.append(dist)
        if dist not in req:
            # Oops, the "best" so far conflicts with a dependency
            dependent_req = required_by[req]
            raise VersionConflict(dist, req).with_context(dependent_req)
        return dist

    def find_plugins(
        self,
        plugin_env: Environment,
        full_env: Environment | None = None,
        installer: _InstallerType | None = None,
        fallback: bool = True,
    ):
        """Find all activatable distributions in `plugin_env`

        Example usage::

            distributions, errors = working_set.find_plugins(
                Environment(plugin_dirlist)
            )
            # add plugins+libs to sys.path
            map(working_set.add, distributions)
            # display errors
            print('Could not load', errors)

        The `plugin_env` should be an ``Environment`` instance that contains
        only distributions that are in the project's "plugin directory" or
        directories. The `full_env`, if supplied, should be an ``Environment``
        contains all currently-available distributions.  If `full_env` is not
        supplied, one is created automatically from the ``WorkingSet`` this
        method is called on, which will typically mean that every directory on
        ``sys.path`` will be scanned for distributions.

        `installer` is a standard installer callback as used by the
        ``resolve()`` method. The `fallback` flag indicates whether we should
        attempt to resolve older versions of a plugin if the newest version
        cannot be resolved.

        This method returns a 2-tuple: (`distributions`, `error_info`), where
        `distributions` is a list of the distributions found in `plugin_env`
        that were loadable, along with any other distributions that are needed
        to resolve their dependencies.  `error_info` is a dictionary mapping
        unloadable plugin distributions to an exception instance describing the
        error that occurred. Usually this will be a ``DistributionNotFound`` or
        ``VersionConflict`` instance.
        """

        plugin_projects = list(plugin_env)
        # scan project names in alphabetic order
        plugin_projects.sort()

        error_info = {}
        distributions = {}

        if full_env is None:
            env = Environment(self.entries)
            env += plugin_env
        else:
            env = full_env + plugin_env

        shadow_set = self.__class__([])
        # put all our entries in shadow_set
        list(map(shadow_set.add, self))

        for project_name in plugin_projects:
            for dist in plugin_env[project_name]:
                req = [dist.as_requirement()]

                try:
                    resolvees = shadow_set.resolve(req, env, installer)

                except ResolutionError as v:
                    # save error info
                    error_info[dist] = v
                    if fallback:
                        # try the next older version of project
                        continue
                    else:
                        # give up on this project, keep going
                        break

                else:
                    list(map(shadow_set.add, resolvees))
                    distributions.update(dict.fromkeys(resolvees))

                    # success, no need to try any more versions of this project
                    break

        sorted_distributions = list(distributions)
        sorted_distributions.sort()

        return sorted_distributions, error_info

    def require(self, *requirements: _NestedStr):
        """Ensure that distributions matching `requirements` are activated

        `requirements` must be a string or a (possibly-nested) sequence
        thereof, specifying the distributions and versions required.  The
        return value is a sequence of the distributions that needed to be
        activated to fulfill the requirements; all relevant distributions are
        included, even if they were already activated in this working set.
        """
        needed = self.resolve(parse_requirements(requirements))

        for dist in needed:
            self.add(dist)

        return needed

    def subscribe(
        self, callback: Callable[[Distribution], object], existing: bool = True
    ):
        """Invoke `callback` for all distributions

        If `existing=True` (default),
        call on all existing ones, as well.
        """
        if callback in self.callbacks:
            return
        self.callbacks.append(callback)
        if not existing:
            return
        for dist in self:
            callback(dist)

    def _added_new(self, dist):
        for callback in self.callbacks:
            callback(dist)

    def __getstate__(self):
        return (
            self.entries[:],
            self.entry_keys.copy(),
            self.by_key.copy(),
            self.normalized_to_canonical_keys.copy(),
            self.callbacks[:],
        )

    def __setstate__(self, e_k_b_n_c):
        entries, keys, by_key, normalized_to_canonical_keys, callbacks = e_k_b_n_c
        self.entries = entries[:]
        self.entry_keys = keys.copy()
        self.by_key = by_key.copy()
        self.normalized_to_canonical_keys = normalized_to_canonical_keys.copy()
        self.callbacks = callbacks[:]


class _ReqExtras(Dict["Requirement", Tuple[str, ...]]):
    """
    Map each requirement to the extras that demanded it.
    """

    def markers_pass(self, req: Requirement, extras: tuple[str, ...] | None = None):
        """
        Evaluate markers for req against each extra that
        demanded it.

        Return False if the req has a marker and fails
        evaluation. Otherwise, return True.
        """
        extra_evals = (
            req.marker.evaluate({'extra': extra})
            for extra in self.get(req, ()) + (extras or (None,))
        )
        return not req.marker or any(extra_evals)


class Environment:
    """Searchable snapshot of distributions on a search path"""

    def __init__(
        self,
        search_path: Iterable[str] | None = None,
        platform: str | None = get_supported_platform(),
        python: str | None = PY_MAJOR,
    ):
        """Snapshot distributions available on a search path

        Any distributions found on `search_path` are added to the environment.
        `search_path` should be a sequence of ``sys.path`` items.  If not
        supplied, ``sys.path`` is used.

        `platform` is an optional string specifying the name of the platform
        that platform-specific distributions must be compatible with.  If
        unspecified, it defaults to the current platform.  `python` is an
        optional string naming the desired version of Python (e.g. ``'3.6'``);
        it defaults to the current version.

        You may explicitly set `platform` (and/or `python`) to ``None`` if you
        wish to map *all* distributions, not just those compatible with the
        running platform or Python version.
        """
        self._distmap = {}
        self.platform = platform
        self.python = python
        self.scan(search_path)

    def can_add(self, dist: Distribution):
        """Is distribution `dist` acceptable for this environment?

        The distribution must match the platform and python version
        requirements specified when this environment was created, or False
        is returned.
        """
        py_compat = (
            self.python is None
            or dist.py_version is None
            or dist.py_version == self.python
        )
        return py_compat and compatible_platforms(dist.platform, self.platform)

    def remove(self, dist: Distribution):
        """Remove `dist` from the environment"""
        self._distmap[dist.key].remove(dist)

    def scan(self, search_path: Iterable[str] | None = None):
        """Scan `search_path` for distributions usable in this environment

        Any distributions found are added to the environment.
        `search_path` should be a sequence of ``sys.path`` items.  If not
        supplied, ``sys.path`` is used.  Only distributions conforming to
        the platform/python version defined at initialization are added.
        """
        if search_path is None:
            search_path = sys.path

        for item in search_path:
            for dist in find_distributions(item):
                self.add(dist)

    def __getitem__(self, project_name: str) -> list[Distribution]:
        """Return a newest-to-oldest list of distributions for `project_name`

        Uses case-insensitive `project_name` comparison, assuming all the
        project's distributions use their project's name converted to all
        lowercase as their key.

        """
        distribution_key = project_name.lower()
        return self._distmap.get(distribution_key, [])

    def add(self, dist: Distribution):
        """Add `dist` if we ``can_add()`` it and it has not already been added"""
        if self.can_add(dist) and dist.has_version():
            dists = self._distmap.setdefault(dist.key, [])
            if dist not in dists:
                dists.append(dist)
                dists.sort(key=operator.attrgetter('hashcmp'), reverse=True)

    def best_match(
        self,
        req: Requirement,
        working_set: WorkingSet,
        installer: Callable[[Requirement], Any] | None = None,
        replace_conflicting: bool = False,
    ):
        """Find distribution best matching `req` and usable on `working_set`

        This calls the ``find(req)`` method of the `working_set` to see if a
        suitable distribution is already active.  (This may raise
        ``VersionConflict`` if an unsuitable version of the project is already
        active in the specified `working_set`.)  If a suitable distribution
        isn't active, this method returns the newest distribution in the
        environment that meets the ``Requirement`` in `req`.  If no suitable
        distribution is found, and `installer` is supplied, then the result of
        calling the environment's ``obtain(req, installer)`` method will be
        returned.
        """
        try:
            dist = working_set.find(req)
        except VersionConflict:
            if not replace_conflicting:
                raise
            dist = None
        if dist is not None:
            return dist
        for dist in self[req.key]:
            if dist in req:
                return dist
        # try to download/install
        return self.obtain(req, installer)

    def obtain(
        self,
        requirement: Requirement,
        installer: Callable[[Requirement], Any] | None = None,
    ):
        """Obtain a distribution matching `requirement` (e.g. via download)

        Obtain a distro that matches requirement (e.g. via download).  In the
        base ``Environment`` class, this routine just returns
        ``installer(requirement)``, unless `installer` is None, in which case
        None is returned instead.  This method is a hook that allows subclasses
        to attempt other ways of obtaining a distribution before falling back
        to the `installer` argument."""
        return installer(requirement) if installer else None

    def __iter__(self) -> Iterator[str]:
        """Yield the unique project names of the available distributions"""
        for key in self._distmap.keys():
            if self[key]:
                yield key

    def __iadd__(self, other: Distribution | Environment):
        """In-place addition of a distribution or environment"""
        if isinstance(other, Distribution):
            self.add(other)
        elif isinstance(other, Environment):
            for project in other:
                for dist in other[project]:
                    self.add(dist)
        else:
            raise TypeError("Can't add %r to environment" % (other,))
        return self

    def __add__(self, other: Distribution | Environment):
        """Add an environment or distribution to an environment"""
        new = self.__class__([], platform=None, python=None)
        for env in self, other:
            new += env
        return new


# XXX backward compatibility
AvailableDistributions = Environment


class ExtractionError(RuntimeError):
    """An error occurred extracting a resource

    The following attributes are available from instances of this exception:

    manager
        The resource manager that raised this exception

    cache_path
        The base directory for resource extraction

    original_error
        The exception instance that caused extraction to fail
    """

    manager: ResourceManager
    cache_path: str
    original_error: BaseException | None


class ResourceManager:
    """Manage resource extraction and packages"""

    extraction_path: str | None = None

    def __init__(self):
        self.cached_files = {}

    def resource_exists(self, package_or_requirement: _PkgReqType, resource_name: str):
        """Does the named resource exist?"""
        return get_provider(package_or_requirement).has_resource(resource_name)

    def resource_isdir(self, package_or_requirement: _PkgReqType, resource_name: str):
        """Is the named resource an existing directory?"""
        return get_provider(package_or_requirement).resource_isdir(resource_name)

    def resource_filename(
        self, package_or_requirement: _PkgReqType, resource_name: str
    ):
        """Return a true filesystem path for specified resource"""
        return get_provider(package_or_requirement).get_resource_filename(
            self, resource_name
        )

    def resource_stream(self, package_or_requirement: _PkgReqType, resource_name: str):
        """Return a readable file-like object for specified resource"""
        return get_provider(package_or_requirement).get_resource_stream(
            self, resource_name
        )

    def resource_string(
        self, package_or_requirement: _PkgReqType, resource_name: str
    ) -> bytes:
        """Return specified resource as :obj:`bytes`"""
        return get_provider(package_or_requirement).get_resource_string(
            self, resource_name
        )

    def resource_listdir(self, package_or_requirement: _PkgReqType, resource_name: str):
        """List the contents of the named resource directory"""
        return get_provider(package_or_requirement).resource_listdir(resource_name)

    def extraction_error(self) -> NoReturn:
        """Give an error message for problems extracting file(s)"""

        old_exc = sys.exc_info()[1]
        cache_path = self.extraction_path or get_default_cache()

        tmpl = textwrap.dedent(
            """
            Can't extract file(s) to egg cache

            The following error occurred while trying to extract file(s)
            to the Python egg cache:

              {old_exc}

            The Python egg cache directory is currently set to:

              {cache_path}

            Perhaps your account does not have write access to this directory?
            You can change the cache directory by setting the PYTHON_EGG_CACHE
            environment variable to point to an accessible directory.
            """
        ).lstrip()
        err = ExtractionError(tmpl.format(**locals()))
        err.manager = self
        err.cache_path = cache_path
        err.original_error = old_exc
        raise err

    def get_cache_path(self, archive_name: str, names: Iterable[StrPath] = ()):
        """Return absolute location in cache for `archive_name` and `names`

        The parent directory of the resulting path will be created if it does
        not already exist.  `archive_name` should be the base filename of the
        enclosing egg (which may not be the name of the enclosing zipfile!),
        including its ".egg" extension.  `names`, if provided, should be a
        sequence of path name parts "under" the egg's extraction location.

        This method should only be called by resource providers that need to
        obtain an extraction location, and only for names they intend to
        extract, as it tracks the generated names for possible cleanup later.
        """
        extract_path = self.extraction_path or get_default_cache()
        target_path = os.path.join(extract_path, archive_name + '-tmp', *names)
        try:
            _bypass_ensure_directory(target_path)
        except Exception:
            self.extraction_error()

        self._warn_unsafe_extraction_path(extract_path)

        self.cached_files[target_path] = True
        return target_path

    @staticmethod
    def _warn_unsafe_extraction_path(path):
        """
        If the default extraction path is overridden and set to an insecure
        location, such as /tmp, it opens up an opportunity for an attacker to
        replace an extracted file with an unauthorized payload. Warn the user
        if a known insecure location is used.

        See Distribute #375 for more details.
        """
        if os.name == 'nt' and not path.startswith(os.environ['windir']):
            # On Windows, permissions are generally restrictive by default
            #  and temp directories are not writable by other users, so
            #  bypass the warning.
            return
        mode = os.stat(path).st_mode
        if mode & stat.S_IWOTH or mode & stat.S_IWGRP:
            msg = (
                "Extraction path is writable by group/others "
                "and vulnerable to attack when "
                "used with get_resource_filename ({path}). "
                "Consider a more secure "
                "location (set with .set_extraction_path or the "
                "PYTHON_EGG_CACHE environment variable)."
            ).format(**locals())
            warnings.warn(msg, UserWarning)

    def postprocess(self, tempname: StrOrBytesPath, filename: StrOrBytesPath):
        """Perform any platform-specific postprocessing of `tempname`

        This is where Mac header rewrites should be done; other platforms don't
        have anything special they should do.

        Resource providers should call this method ONLY after successfully
        extracting a compressed resource.  They must NOT call it on resources
        that are already in the filesystem.

        `tempname` is the current (temporary) name of the file, and `filename`
        is the name it will be renamed to by the caller after this routine
        returns.
        """

        if os.name == 'posix':
            # Make the resource executable
            mode = ((os.stat(tempname).st_mode) | 0o555) & 0o7777
            os.chmod(tempname, mode)

    def set_extraction_path(self, path: str):
        """Set the base path where resources will be extracted to, if needed.

        If you do not call this routine before any extractions take place, the
        path defaults to the return value of ``get_default_cache()``.  (Which
        is based on the ``PYTHON_EGG_CACHE`` environment variable, with various
        platform-specific fallbacks.  See that routine's documentation for more
        details.)

        Resources are extracted to subdirectories of this path based upon
        information given by the ``IResourceProvider``.  You may set this to a
        temporary directory, but then you must call ``cleanup_resources()`` to
        delete the extracted files when done.  There is no guarantee that
        ``cleanup_resources()`` will be able to remove all extracted files.

        (Note: you may not change the extraction path for a given resource
        manager once resources have been extracted, unless you first call
        ``cleanup_resources()``.)
        """
        if self.cached_files:
            raise ValueError("Can't change extraction path, files already extracted")

        self.extraction_path = path

    def cleanup_resources(self, force: bool = False) -> list[str]:
        """
        Delete all extracted resource files and directories, returning a list
        of the file and directory names that could not be successfully removed.
        This function does not have any concurrency protection, so it should
        generally only be called when the extraction path is a temporary
        directory exclusive to a single process.  This method is not
        automatically called; you must call it explicitly or register it as an
        ``atexit`` function if you wish to ensure cleanup of a temporary
        directory used for extractions.
        """
        # XXX
        return []


def get_default_cache() -> str:
    """
    Return the ``PYTHON_EGG_CACHE`` environment variable
    or a platform-relevant user cache dir for an app
    named "Python-Eggs".
    """
    return os.environ.get('PYTHON_EGG_CACHE') or _user_cache_dir(appname='Python-Eggs')


def safe_name(name: str):
    """Convert an arbitrary string to a standard distribution name

    Any runs of non-alphanumeric/. characters are replaced with a single '-'.
    """
    return re.sub('[^A-Za-z0-9.]+', '-', name)


def safe_version(version: str):
    """
    Convert an arbitrary string to a standard version string
    """
    try:
        # normalize the version
        return str(_packaging_version.Version(version))
    except _packaging_version.InvalidVersion:
        version = version.replace(' ', '.')
        return re.sub('[^A-Za-z0-9.]+', '-', version)


def _forgiving_version(version):
    """Fallback when ``safe_version`` is not safe enough
    >>> parse_version(_forgiving_version('0.23ubuntu1'))
    <Version('0.23.dev0+sanitized.ubuntu1')>
    >>> parse_version(_forgiving_version('0.23-'))
    <Version('0.23.dev0+sanitized')>
    >>> parse_version(_forgiving_version('0.-_'))
    <Version('0.dev0+sanitized')>
    >>> parse_version(_forgiving_version('42.+?1'))
    <Version('42.dev0+sanitized.1')>
    >>> parse_version(_forgiving_version('hello world'))
    <Version('0.dev0+sanitized.hello.world')>
    """
    version = version.replace(' ', '.')
    match = _PEP440_FALLBACK.search(version)
    if match:
        safe = match["safe"]
        rest = version[len(safe) :]
    else:
        safe = "0"
        rest = version
    local = f"sanitized.{_safe_segment(rest)}".strip(".")
    return f"{safe}.dev0+{local}"


def _safe_segment(segment):
    """Convert an arbitrary string into a safe segment"""
    segment = re.sub('[^A-Za-z0-9.]+', '-', segment)
    segment = re.sub('-[^A-Za-z0-9]+', '-', segment)
    return re.sub(r'\.[^A-Za-z0-9]+', '.', segment).strip(".-")


def safe_extra(extra: str):
    """Convert an arbitrary string to a standard 'extra' name

    Any runs of non-alphanumeric characters are replaced with a single '_',
    and the result is always lowercased.
    """
    return re.sub('[^A-Za-z0-9.-]+', '_', extra).lower()


def to_filename(name: str):
    """Convert a project or version name to its filename-escaped form

    Any '-' characters are currently replaced with '_'.
    """
    return name.replace('-', '_')


def invalid_marker(text: str):
    """
    Validate text as a PEP 508 environment marker; return an exception
    if invalid or False otherwise.
    """
    try:
        evaluate_marker(text)
    except SyntaxError as e:
        e.filename = None
        e.lineno = None
        return e
    return False


def evaluate_marker(text: str, extra: str | None = None) -> bool:
    """
    Evaluate a PEP 508 environment marker.
    Return a boolean indicating the marker result in this environment.
    Raise SyntaxError if marker is invalid.

    This implementation uses the 'pyparsing' module.
    """
    try:
        marker = _packaging_markers.Marker(text)
        return marker.evaluate()
    except _packaging_markers.InvalidMarker as e:
        raise SyntaxError(e) from e


class NullProvider:
    """Try to implement resources and metadata for arbitrary PEP 302 loaders"""

    egg_name: str | None = None
    egg_info: str | None = None
    loader: _LoaderProtocol | None = None
    module_path: str | None  # Some subclasses can have a None module_path

    def __init__(self, module: _ModuleLike):
        self.loader = getattr(module, '__loader__', None)
        self.module_path = os.path.dirname(getattr(module, '__file__', ''))

    def get_resource_filename(self, manager: ResourceManager, resource_name: str):
        return self._fn(self.module_path, resource_name)

    def get_resource_stream(self, manager: ResourceManager, resource_name: str):
        return io.BytesIO(self.get_resource_string(manager, resource_name))

    def get_resource_string(
        self, manager: ResourceManager, resource_name: str
    ) -> bytes:
        return self._get(self._fn(self.module_path, resource_name))

    def has_resource(self, resource_name: str):
        return self._has(self._fn(self.module_path, resource_name))

    def _get_metadata_path(self, name):
        return self._fn(self.egg_info, name)

    def has_metadata(self, name: str) -> bool:
        if not self.egg_info:
            return False

        path = self._get_metadata_path(name)
        return self._has(path)

    def get_metadata(self, name: str):
        if not self.egg_info:
            return ""
        path = self._get_metadata_path(name)
        value = self._get(path)
        try:
            return value.decode('utf-8')
        except UnicodeDecodeError as exc:
            # Include the path in the error message to simplify
            # troubleshooting, and without changing the exception type.
            exc.reason += ' in {} file at path: {}'.format(name, path)
            raise

    def get_metadata_lines(self, name: str):
        return yield_lines(self.get_metadata(name))

    def resource_isdir(self, resource_name: str):
        return self._isdir(self._fn(self.module_path, resource_name))

    def metadata_isdir(self, name: str) -> bool:
        return bool(self.egg_info and self._isdir(self._fn(self.egg_info, name)))

    def resource_listdir(self, resource_name: str):
        return self._listdir(self._fn(self.module_path, resource_name))

    def metadata_listdir(self, name: str):
        if self.egg_info:
            return self._listdir(self._fn(self.egg_info, name))
        return []

    def run_script(self, script_name: str, namespace: dict[str, Any]):
        script = 'scripts/' + script_name
        if not self.has_metadata(script):
            raise ResolutionError(
                "Script {script!r} not found in metadata at {self.egg_info!r}".format(
                    **locals()
                ),
            )
        script_text = self.get_metadata(script).replace('\r\n', '\n')
        script_text = script_text.replace('\r', '\n')
        script_filename = self._fn(self.egg_info, script)
        namespace['__file__'] = script_filename
        if os.path.exists(script_filename):
            source = _read_utf8_with_fallback(script_filename)
            code = compile(source, script_filename, 'exec')
            exec(code, namespace, namespace)
        else:
            from linecache import cache

            cache[script_filename] = (
                len(script_text),
                0,
                script_text.split('\n'),
                script_filename,
            )
            script_code = compile(script_text, script_filename, 'exec')
            exec(script_code, namespace, namespace)

    def _has(self, path) -> bool:
        raise NotImplementedError(
            "Can't perform this operation for unregistered loader type"
        )

    def _isdir(self, path) -> bool:
        raise NotImplementedError(
            "Can't perform this operation for unregistered loader type"
        )

    def _listdir(self, path):
        raise NotImplementedError(
            "Can't perform this operation for unregistered loader type"
        )

    def _fn(self, base, resource_name: str):
        self._validate_resource_path(resource_name)
        if resource_name:
            return os.path.join(base, *resource_name.split('/'))
        return base

    @staticmethod
    def _validate_resource_path(path):
        """
        Validate the resource paths according to the docs.
        https://setuptools.pypa.io/en/latest/pkg_resources.html#basic-resource-access

        >>> warned = getfixture('recwarn')
        >>> warnings.simplefilter('always')
        >>> vrp = NullProvider._validate_resource_path
        >>> vrp('foo/bar.txt')
        >>> bool(warned)
        False
        >>> vrp('../foo/bar.txt')
        >>> bool(warned)
        True
        >>> warned.clear()
        >>> vrp('/foo/bar.txt')
        >>> bool(warned)
        True
        >>> vrp('foo/../../bar.txt')
        >>> bool(warned)
        True
        >>> warned.clear()
        >>> vrp('foo/f../bar.txt')
        >>> bool(warned)
        False

        Windows path separators are straight-up disallowed.
        >>> vrp(r'\\foo/bar.txt')
        Traceback (most recent call last):
        ...
        ValueError: Use of .. or absolute path in a resource path \
is not allowed.

        >>> vrp(r'C:\\foo/bar.txt')
        Traceback (most recent call last):
        ...
        ValueError: Use of .. or absolute path in a resource path \
is not allowed.

        Blank values are allowed

        >>> vrp('')
        >>> bool(warned)
        False

        Non-string values are not.

        >>> vrp(None)
        Traceback (most recent call last):
        ...
        AttributeError: ...
        """
        invalid = (
            os.path.pardir in path.split(posixpath.sep)
            or posixpath.isabs(path)
            or ntpath.isabs(path)
            or path.startswith("\\")
        )
        if not invalid:
            return

        msg = "Use of .. or absolute path in a resource path is not allowed."

        # Aggressively disallow Windows absolute paths
        if (path.startswith("\\") or ntpath.isabs(path)) and not posixpath.isabs(path):
            raise ValueError(msg)

        # for compatibility, warn; in future
        # raise ValueError(msg)
        issue_warning(
            msg[:-1] + " and will raise exceptions in a future release.",
            DeprecationWarning,
        )

    def _get(self, path) -> bytes:
        if hasattr(self.loader, 'get_data') and self.loader:
            # Already checked get_data exists
            return self.loader.get_data(path)  # type: ignore[attr-defined]
        raise NotImplementedError(
            "Can't perform this operation for loaders without 'get_data()'"
        )


register_loader_type(object, NullProvider)


def _parents(path):
    """
    yield all parents of path including path
    """
    last = None
    while path != last:
        yield path
        last = path
        path, _ = os.path.split(path)


class EggProvider(NullProvider):
    """Provider based on a virtual filesystem"""

    def __init__(self, module: _ModuleLike):
        super().__init__(module)
        self._setup_prefix()

    def _setup_prefix(self):
        # Assume that metadata may be nested inside a "basket"
        # of multiple eggs and use module_path instead of .archive.
        eggs = filter(_is_egg_path, _parents(self.module_path))
        egg = next(eggs, None)
        egg and self._set_egg(egg)

    def _set_egg(self, path: str):
        self.egg_name = os.path.basename(path)
        self.egg_info = os.path.join(path, 'EGG-INFO')
        self.egg_root = path


class DefaultProvider(EggProvider):
    """Provides access to package resources in the filesystem"""

    def _has(self, path) -> bool:
        return os.path.exists(path)

    def _isdir(self, path) -> bool:
        return os.path.isdir(path)

    def _listdir(self, path):
        return os.listdir(path)

    def get_resource_stream(self, manager: object, resource_name: str):
        return open(self._fn(self.module_path, resource_name), 'rb')

    def _get(self, path) -> bytes:
        with open(path, 'rb') as stream:
            return stream.read()

    @classmethod
    def _register(cls):
        loader_names = (
            'SourceFileLoader',
            'SourcelessFileLoader',
        )
        for name in loader_names:
            loader_cls = getattr(importlib.machinery, name, type(None))
            register_loader_type(loader_cls, cls)


DefaultProvider._register()


class EmptyProvider(NullProvider):
    """Provider that returns nothing for all requests"""

    module_path = None

    _isdir = _has = lambda self, path: False

    def _get(self, path) -> bytes:
        return b''

    def _listdir(self, path):
        return []

    def __init__(self):
        pass


empty_provider = EmptyProvider()


class ZipManifests(Dict[str, "MemoizedZipManifests.manifest_mod"]):
    """
    zip manifest builder
    """

    # `path` could be `StrPath | IO[bytes]` but that violates the LSP for `MemoizedZipManifests.load`
    @classmethod
    def build(cls, path: str):
        """
        Build a dictionary similar to the zipimport directory
        caches, except instead of tuples, store ZipInfo objects.

        Use a platform-specific path separator (os.sep) for the path keys
        for compatibility with pypy on Windows.
        """
        with zipfile.ZipFile(path) as zfile:
            items = (
                (
                    name.replace('/', os.sep),
                    zfile.getinfo(name),
                )
                for name in zfile.namelist()
            )
            return dict(items)

    load = build


class MemoizedZipManifests(ZipManifests):
    """
    Memoized zipfile manifests.
    """

    class manifest_mod(NamedTuple):
        manifest: dict[str, zipfile.ZipInfo]
        mtime: float

    def load(self, path: str) -> dict[str, zipfile.ZipInfo]:  # type: ignore[override] # ZipManifests.load is a classmethod
        """
        Load a manifest at path or return a suitable manifest already loaded.
        """
        path = os.path.normpath(path)
        mtime = os.stat(path).st_mtime

        if path not in self or self[path].mtime != mtime:
            manifest = self.build(path)
            self[path] = self.manifest_mod(manifest, mtime)

        return self[path].manifest


class ZipProvider(EggProvider):
    """Resource support for zips and eggs"""

    eagers: list[str] | None = None
    _zip_manifests = MemoizedZipManifests()
    # ZipProvider's loader should always be a zipimporter or equivalent
    loader: zipimport.zipimporter

    def __init__(self, module: _ModuleLike):
        super().__init__(module)
        self.zip_pre = self.loader.archive + os.sep

    def _zipinfo_name(self, fspath):
        # Convert a virtual filename (full path to file) into a zipfile subpath
        # usable with the zipimport directory cache for our target archive
        fspath = fspath.rstrip(os.sep)
        if fspath == self.loader.archive:
            return ''
        if fspath.startswith(self.zip_pre):
            return fspath[len(self.zip_pre) :]
        raise AssertionError("%s is not a subpath of %s" % (fspath, self.zip_pre))

    def _parts(self, zip_path):
        # Convert a zipfile subpath into an egg-relative path part list.
        # pseudo-fs path
        fspath = self.zip_pre + zip_path
        if fspath.startswith(self.egg_root + os.sep):
            return fspath[len(self.egg_root) + 1 :].split(os.sep)
        raise AssertionError("%s is not a subpath of %s" % (fspath, self.egg_root))

    @property
    def zipinfo(self):
        return self._zip_manifests.load(self.loader.archive)

    def get_resource_filename(self, manager: ResourceManager, resource_name: str):
        if not self.egg_name:
            raise NotImplementedError(
                "resource_filename() only supported for .egg, not .zip"
            )
        # no need to lock for extraction, since we use temp names
        zip_path = self._resource_to_zip(resource_name)
        eagers = self._get_eager_resources()
        if '/'.join(self._parts(zip_path)) in eagers:
            for name in eagers:
                self._extract_resource(manager, self._eager_to_zip(name))
        return self._extract_resource(manager, zip_path)

    @staticmethod
    def _get_date_and_size(zip_stat):
        size = zip_stat.file_size
        # ymdhms+wday, yday, dst
        date_time = zip_stat.date_time + (0, 0, -1)
        # 1980 offset already done
        timestamp = time.mktime(date_time)
        return timestamp, size

    # FIXME: 'ZipProvider._extract_resource' is too complex (12)
    def _extract_resource(self, manager: ResourceManager, zip_path):  # noqa: C901
        if zip_path in self._index():
            for name in self._index()[zip_path]:
                last = self._extract_resource(manager, os.path.join(zip_path, name))
            # return the extracted directory name
            return os.path.dirname(last)

        timestamp, size = self._get_date_and_size(self.zipinfo[zip_path])

        if not WRITE_SUPPORT:
            raise OSError(
                '"os.rename" and "os.unlink" are not supported ' 'on this platform'
            )
        try:
            if not self.egg_name:
                raise OSError(
                    '"egg_name" is empty. This likely means no egg could be found from the "module_path".'
                )
            real_path = manager.get_cache_path(self.egg_name, self._parts(zip_path))

            if self._is_current(real_path, zip_path):
                return real_path

            outf, tmpnam = _mkstemp(
                ".$extract",
                dir=os.path.dirname(real_path),
            )
            os.write(outf, self.loader.get_data(zip_path))
            os.close(outf)
            utime(tmpnam, (timestamp, timestamp))
            manager.postprocess(tmpnam, real_path)

            try:
                rename(tmpnam, real_path)

            except OSError:
                if os.path.isfile(real_path):
                    if self._is_current(real_path, zip_path):
                        # the file became current since it was checked above,
                        #  so proceed.
                        return real_path
                    # Windows, del old file and retry
                    elif os.name == 'nt':
                        unlink(real_path)
                        rename(tmpnam, real_path)
                        return real_path
                raise

        except OSError:
            # report a user-friendly error
            manager.extraction_error()

        return real_path

    def _is_current(self, file_path, zip_path):
        """
        Return True if the file_path is current for this zip_path
        """
        timestamp, size = self._get_date_and_size(self.zipinfo[zip_path])
        if not os.path.isfile(file_path):
            return False
        stat = os.stat(file_path)
        if stat.st_size != size or stat.st_mtime != timestamp:
            return False
        # check that the contents match
        zip_contents = self.loader.get_data(zip_path)
        with open(file_path, 'rb') as f:
            file_contents = f.read()
        return zip_contents == file_contents

    def _get_eager_resources(self):
        if self.eagers is None:
            eagers = []
            for name in ('native_libs.txt', 'eager_resources.txt'):
                if self.has_metadata(name):
                    eagers.extend(self.get_metadata_lines(name))
            self.eagers = eagers
        return self.eagers

    def _index(self):
        try:
            return self._dirindex
        except AttributeError:
            ind = {}
            for path in self.zipinfo:
                parts = path.split(os.sep)
                while parts:
                    parent = os.sep.join(parts[:-1])
                    if parent in ind:
                        ind[parent].append(parts[-1])
                        break
                    else:
                        ind[parent] = [parts.pop()]
            self._dirindex = ind
            return ind

    def _has(self, fspath) -> bool:
        zip_path = self._zipinfo_name(fspath)
        return zip_path in self.zipinfo or zip_path in self._index()

    def _isdir(self, fspath) -> bool:
        return self._zipinfo_name(fspath) in self._index()

    def _listdir(self, fspath):
        return list(self._index().get(self._zipinfo_name(fspath), ()))

    def _eager_to_zip(self, resource_name: str):
        return self._zipinfo_name(self._fn(self.egg_root, resource_name))

    def _resource_to_zip(self, resource_name: str):
        return self._zipinfo_name(self._fn(self.module_path, resource_name))


register_loader_type(zipimport.zipimporter, ZipProvider)


class FileMetadata(EmptyProvider):
    """Metadata handler for standalone PKG-INFO files

    Usage::

        metadata = FileMetadata("/path/to/PKG-INFO")

    This provider rejects all data and metadata requests except for PKG-INFO,
    which is treated as existing, and will be the contents of the file at
    the provided location.
    """

    def __init__(self, path: StrPath):
        self.path = path

    def _get_metadata_path(self, name):
        return self.path

    def has_metadata(self, name: str) -> bool:
        return name == 'PKG-INFO' and os.path.isfile(self.path)

    def get_metadata(self, name):
        if name != 'PKG-INFO':
            raise KeyError("No metadata except PKG-INFO is available")

        with open(self.path, encoding='utf-8', errors="replace") as f:
            metadata = f.read()
        self._warn_on_replacement(metadata)
        return metadata

    def _warn_on_replacement(self, metadata):
        replacement_char = '�'
        if replacement_char in metadata:
            tmpl = "{self.path} could not be properly decoded in UTF-8"
            msg = tmpl.format(**locals())
            warnings.warn(msg)

    def get_metadata_lines(self, name):
        return yield_lines(self.get_metadata(name))


class PathMetadata(DefaultProvider):
    """Metadata provider for egg directories

    Usage::

        # Development eggs:

        egg_info = "/path/to/PackageName.egg-info"
        base_dir = os.path.dirname(egg_info)
        metadata = PathMetadata(base_dir, egg_info)
        dist_name = os.path.splitext(os.path.basename(egg_info))[0]
        dist = Distribution(basedir, project_name=dist_name, metadata=metadata)

        # Unpacked egg directories:

        egg_path = "/path/to/PackageName-ver-pyver-etc.egg"
        metadata = PathMetadata(egg_path, os.path.join(egg_path,'EGG-INFO'))
        dist = Distribution.from_filename(egg_path, metadata=metadata)
    """

    def __init__(self, path: str, egg_info: str):
        self.module_path = path
        self.egg_info = egg_info


class EggMetadata(ZipProvider):
    """Metadata provider for .egg files"""

    def __init__(self, importer: zipimport.zipimporter):
        """Create a metadata provider from a zipimporter"""

        self.zip_pre = importer.archive + os.sep
        self.loader = importer
        if importer.prefix:
            self.module_path = os.path.join(importer.archive, importer.prefix)
        else:
            self.module_path = importer.archive
        self._setup_prefix()


_distribution_finders: dict[type, _DistFinderType[Any]] = _declare_state(
    'dict', '_distribution_finders', {}
)


def register_finder(importer_type: type[_T], distribution_finder: _DistFinderType[_T]):
    """Register `distribution_finder` to find distributions in sys.path items

    `importer_type` is the type or class of a PEP 302 "Importer" (sys.path item
    handler), and `distribution_finder` is a callable that, passed a path
    item and the importer instance, yields ``Distribution`` instances found on
    that path item.  See ``pkg_resources.find_on_path`` for an example."""
    _distribution_finders[importer_type] = distribution_finder


def find_distributions(path_item: str, only: bool = False):
    """Yield distributions accessible via `path_item`"""
    importer = get_importer(path_item)
    finder = _find_adapter(_distribution_finders, importer)
    return finder(importer, path_item, only)


def find_eggs_in_zip(
    importer: zipimport.zipimporter, path_item: str, only: bool = False
) -> Iterator[Distribution]:
    """
    Find eggs in zip files; possibly multiple nested eggs.
    """
    if importer.archive.endswith('.whl'):
        # wheels are not supported with this finder
        # they don't have PKG-INFO metadata, and won't ever contain eggs
        return
    metadata = EggMetadata(importer)
    if metadata.has_metadata('PKG-INFO'):
        yield Distribution.from_filename(path_item, metadata=metadata)
    if only:
        # don't yield nested distros
        return
    for subitem in metadata.resource_listdir(''):
        if _is_egg_path(subitem):
            subpath = os.path.join(path_item, subitem)
            dists = find_eggs_in_zip(zipimport.zipimporter(subpath), subpath)
            yield from dists
        elif subitem.lower().endswith(('.dist-info', '.egg-info')):
            subpath = os.path.join(path_item, subitem)
            submeta = EggMetadata(zipimport.zipimporter(subpath))
            submeta.egg_info = subpath
            yield Distribution.from_location(path_item, subitem, submeta)


register_finder(zipimport.zipimporter, find_eggs_in_zip)


def find_nothing(
    importer: object | None, path_item: str | None, only: bool | None = False
):
    return ()


register_finder(object, find_nothing)


def find_on_path(importer: object | None, path_item, only=False):
    """Yield distributions accessible on a sys.path directory"""
    path_item = _normalize_cached(path_item)

    if _is_unpacked_egg(path_item):
        yield Distribution.from_filename(
            path_item,
            metadata=PathMetadata(path_item, os.path.join(path_item, 'EGG-INFO')),
        )
        return

    entries = (os.path.join(path_item, child) for child in safe_listdir(path_item))

    # scan for .egg and .egg-info in directory
    for entry in sorted(entries):
        fullpath = os.path.join(path_item, entry)
        factory = dist_factory(path_item, entry, only)
        yield from factory(fullpath)


def dist_factory(path_item, entry, only):
    """Return a dist_factory for the given entry."""
    lower = entry.lower()
    is_egg_info = lower.endswith('.egg-info')
    is_dist_info = lower.endswith('.dist-info') and os.path.isdir(
        os.path.join(path_item, entry)
    )
    is_meta = is_egg_info or is_dist_info
    return (
        distributions_from_metadata
        if is_meta
        else find_distributions
        if not only and _is_egg_path(entry)
        else resolve_egg_link
        if not only and lower.endswith('.egg-link')
        else NoDists()
    )


class NoDists:
    """
    >>> bool(NoDists())
    False

    >>> list(NoDists()('anything'))
    []
    """

    def __bool__(self):
        return False

    def __call__(self, fullpath):
        return iter(())


def safe_listdir(path: StrOrBytesPath):
    """
    Attempt to list contents of path, but suppress some exceptions.
    """
    try:
        return os.listdir(path)
    except (PermissionError, NotADirectoryError):
        pass
    except OSError as e:
        # Ignore the directory if does not exist, not a directory or
        # permission denied
        if e.errno not in (errno.ENOTDIR, errno.EACCES, errno.ENOENT):
            raise
    return ()


def distributions_from_metadata(path: str):
    root = os.path.dirname(path)
    if os.path.isdir(path):
        if len(os.listdir(path)) == 0:
            # empty metadata dir; skip
            return
        metadata: _MetadataType = PathMetadata(root, path)
    else:
        metadata = FileMetadata(path)
    entry = os.path.basename(path)
    yield Distribution.from_location(
        root,
        entry,
        metadata,
        precedence=DEVELOP_DIST,
    )


def non_empty_lines(path):
    """
    Yield non-empty lines from file at path
    """
    for line in _read_utf8_with_fallback(path).splitlines():
        line = line.strip()
        if line:
            yield line


def resolve_egg_link(path):
    """
    Given a path to an .egg-link, resolve distributions
    present in the referenced path.
    """
    referenced_paths = non_empty_lines(path)
    resolved_paths = (
        os.path.join(os.path.dirname(path), ref) for ref in referenced_paths
    )
    dist_groups = map(find_distributions, resolved_paths)
    return next(dist_groups, ())


if hasattr(pkgutil, 'ImpImporter'):
    register_finder(pkgutil.ImpImporter, find_on_path)

register_finder(importlib.machinery.FileFinder, find_on_path)

_namespace_handlers: dict[type, _NSHandlerType[Any]] = _declare_state(
    'dict', '_namespace_handlers', {}
)
_namespace_packages: dict[str | None, list[str]] = _declare_state(
    'dict', '_namespace_packages', {}
)


def register_namespace_handler(
    importer_type: type[_T], namespace_handler: _NSHandlerType[_T]
):
    """Register `namespace_handler` to declare namespace packages

    `importer_type` is the type or class of a PEP 302 "Importer" (sys.path item
    handler), and `namespace_handler` is a callable like this::

        def namespace_handler(importer, path_entry, moduleName, module):
            # return a path_entry to use for child packages

    Namespace handlers are only called if the importer object has already
    agreed that it can handle the relevant path item, and they should only
    return a subpath if the module __path__ does not already contain an
    equivalent subpath.  For an example namespace handler, see
    ``pkg_resources.file_ns_handler``.
    """
    _namespace_handlers[importer_type] = namespace_handler


def _handle_ns(packageName, path_item):
    """Ensure that named package includes a subpath of path_item (if needed)"""

    importer = get_importer(path_item)
    if importer is None:
        return None

    # use find_spec (PEP 451) and fall-back to find_module (PEP 302)
    try:
        spec = importer.find_spec(packageName)
    except AttributeError:
        # capture warnings due to #1111
        with warnings.catch_warnings():
            warnings.simplefilter("ignore")
            loader = importer.find_module(packageName)
    else:
        loader = spec.loader if spec else None

    if loader is None:
        return None
    module = sys.modules.get(packageName)
    if module is None:
        module = sys.modules[packageName] = types.ModuleType(packageName)
        module.__path__ = []
        _set_parent_ns(packageName)
    elif not hasattr(module, '__path__'):
        raise TypeError("Not a package:", packageName)
    handler = _find_adapter(_namespace_handlers, importer)
    subpath = handler(importer, path_item, packageName, module)
    if subpath is not None:
        path = module.__path__
        path.append(subpath)
        importlib.import_module(packageName)
        _rebuild_mod_path(path, packageName, module)
    return subpath


def _rebuild_mod_path(orig_path, package_name, module: types.ModuleType):
    """
    Rebuild module.__path__ ensuring that all entries are ordered
    corresponding to their sys.path order
    """
    sys_path = [_normalize_cached(p) for p in sys.path]

    def safe_sys_path_index(entry):
        """
        Workaround for #520 and #513.
        """
        try:
            return sys_path.index(entry)
        except ValueError:
            return float('inf')

    def position_in_sys_path(path):
        """
        Return the ordinal of the path based on its position in sys.path
        """
        path_parts = path.split(os.sep)
        module_parts = package_name.count('.') + 1
        parts = path_parts[:-module_parts]
        return safe_sys_path_index(_normalize_cached(os.sep.join(parts)))

    new_path = sorted(orig_path, key=position_in_sys_path)
    new_path = [_normalize_cached(p) for p in new_path]

    if isinstance(module.__path__, list):
        module.__path__[:] = new_path
    else:
        module.__path__ = new_path


def declare_namespace(packageName: str):
    """Declare that package 'packageName' is a namespace package"""

    msg = (
        f"Deprecated call to `pkg_resources.declare_namespace({packageName!r})`.\n"
        "Implementing implicit namespace packages (as specified in PEP 420) "
        "is preferred to `pkg_resources.declare_namespace`. "
        "See https://setuptools.pypa.io/en/latest/references/"
        "keywords.html#keyword-namespace-packages"
    )
    warnings.warn(msg, DeprecationWarning, stacklevel=2)

    _imp.acquire_lock()
    try:
        if packageName in _namespace_packages:
            return

        path: MutableSequence[str] = sys.path
        parent, _, _ = packageName.rpartition('.')

        if parent:
            declare_namespace(parent)
            if parent not in _namespace_packages:
                __import__(parent)
            try:
                path = sys.modules[parent].__path__
            except AttributeError as e:
                raise TypeError("Not a package:", parent) from e

        # Track what packages are namespaces, so when new path items are added,
        # they can be updated
        _namespace_packages.setdefault(parent or None, []).append(packageName)
        _namespace_packages.setdefault(packageName, [])

        for path_item in path:
            # Ensure all the parent's path items are reflected in the child,
            # if they apply
            _handle_ns(packageName, path_item)

    finally:
        _imp.release_lock()


def fixup_namespace_packages(path_item: str, parent: str | None = None):
    """Ensure that previously-declared namespace packages include path_item"""
    _imp.acquire_lock()
    try:
        for package in _namespace_packages.get(parent, ()):
            subpath = _handle_ns(package, path_item)
            if subpath:
                fixup_namespace_packages(subpath, package)
    finally:
        _imp.release_lock()


def file_ns_handler(
    importer: object,
    path_item: StrPath,
    packageName: str,
    module: types.ModuleType,
):
    """Compute an ns-package subpath for a filesystem or zipfile importer"""

    subpath = os.path.join(path_item, packageName.split('.')[-1])
    normalized = _normalize_cached(subpath)
    for item in module.__path__:
        if _normalize_cached(item) == normalized:
            break
    else:
        # Only return the path if it's not already there
        return subpath


if hasattr(pkgutil, 'ImpImporter'):
    register_namespace_handler(pkgutil.ImpImporter, file_ns_handler)

register_namespace_handler(zipimport.zipimporter, file_ns_handler)
register_namespace_handler(importlib.machinery.FileFinder, file_ns_handler)


def null_ns_handler(
    importer: object,
    path_item: str | None,
    packageName: str | None,
    module: _ModuleLike | None,
):
    return None


register_namespace_handler(object, null_ns_handler)


@overload
def normalize_path(filename: StrPath) -> str: ...
@overload
def normalize_path(filename: BytesPath) -> bytes: ...
def normalize_path(filename: StrOrBytesPath):
    """Normalize a file/dir name for comparison purposes"""
    return os.path.normcase(os.path.realpath(os.path.normpath(_cygwin_patch(filename))))


def _cygwin_patch(filename: StrOrBytesPath):  # pragma: nocover
    """
    Contrary to POSIX 2008, on Cygwin, getcwd (3) contains
    symlink components. Using
    os.path.abspath() works around this limitation. A fix in os.getcwd()
    would probably better, in Cygwin even more so, except
    that this seems to be by design...
    """
    return os.path.abspath(filename) if sys.platform == 'cygwin' else filename


if TYPE_CHECKING:
    # https://github.com/python/mypy/issues/16261
    # https://github.com/python/typeshed/issues/6347
    @overload
    def _normalize_cached(filename: StrPath) -> str: ...
    @overload
    def _normalize_cached(filename: BytesPath) -> bytes: ...
    def _normalize_cached(filename: StrOrBytesPath) -> str | bytes: ...
else:

    @functools.lru_cache(maxsize=None)
    def _normalize_cached(filename):
        return normalize_path(filename)


def _is_egg_path(path):
    """
    Determine if given path appears to be an egg.
    """
    return _is_zip_egg(path) or _is_unpacked_egg(path)


def _is_zip_egg(path):
    return (
        path.lower().endswith('.egg')
        and os.path.isfile(path)
        and zipfile.is_zipfile(path)
    )


def _is_unpacked_egg(path):
    """
    Determine if given path appears to be an unpacked egg.
    """
    return path.lower().endswith('.egg') and os.path.isfile(
        os.path.join(path, 'EGG-INFO', 'PKG-INFO')
    )


def _set_parent_ns(packageName):
    parts = packageName.split('.')
    name = parts.pop()
    if parts:
        parent = '.'.join(parts)
        setattr(sys.modules[parent], name, sys.modules[packageName])


MODULE = re.compile(r"\w+(\.\w+)*$").match
EGG_NAME = re.compile(
    r"""
    (?P<name>[^-]+) (
        -(?P<ver>[^-]+) (
            -py(?P<pyver>[^-]+) (
                -(?P<plat>.+)
            )?
        )?
    )?
    """,
    re.VERBOSE | re.IGNORECASE,
).match


class EntryPoint:
    """Object representing an advertised importable object"""

    def __init__(
        self,
        name: str,
        module_name: str,
        attrs: Iterable[str] = (),
        extras: Iterable[str] = (),
        dist: Distribution | None = None,
    ):
        if not MODULE(module_name):
            raise ValueError("Invalid module name", module_name)
        self.name = name
        self.module_name = module_name
        self.attrs = tuple(attrs)
        self.extras = tuple(extras)
        self.dist = dist

    def __str__(self):
        s = "%s = %s" % (self.name, self.module_name)
        if self.attrs:
            s += ':' + '.'.join(self.attrs)
        if self.extras:
            s += ' [%s]' % ','.join(self.extras)
        return s

    def __repr__(self):
        return "EntryPoint.parse(%r)" % str(self)

    def load(
        self,
        require: bool = True,
        *args: Environment | _InstallerType | None,
        **kwargs: Environment | _InstallerType | None,
    ):
        """
        Require packages for this EntryPoint, then resolve it.
        """
        if not require or args or kwargs:
            warnings.warn(
                "Parameters to load are deprecated.  Call .resolve and "
                ".require separately.",
                PkgResourcesDeprecationWarning,
                stacklevel=2,
            )
        if require:
            # We could pass `env` and `installer` directly,
            # but keeping `*args` and `**kwargs` for backwards compatibility
            self.require(*args, **kwargs)  # type: ignore
        return self.resolve()

    def resolve(self):
        """
        Resolve the entry point from its module and attrs.
        """
        module = __import__(self.module_name, fromlist=['__name__'], level=0)
        try:
            return functools.reduce(getattr, self.attrs, module)
        except AttributeError as exc:
            raise ImportError(str(exc)) from exc

    def require(
        self,
        env: Environment | None = None,
        installer: _InstallerType | None = None,
    ):
        if not self.dist:
            error_cls = UnknownExtra if self.extras else AttributeError
            raise error_cls("Can't require() without a distribution", self)

        # Get the requirements for this entry point with all its extras and
        # then resolve them. We have to pass `extras` along when resolving so
        # that the working set knows what extras we want. Otherwise, for
        # dist-info distributions, the working set will assume that the
        # requirements for that extra are purely optional and skip over them.
        reqs = self.dist.requires(self.extras)
        items = working_set.resolve(reqs, env, installer, extras=self.extras)
        list(map(working_set.add, items))

    pattern = re.compile(
        r'\s*'
        r'(?P<name>.+?)\s*'
        r'=\s*'
        r'(?P<module>[\w.]+)\s*'
        r'(:\s*(?P<attr>[\w.]+))?\s*'
        r'(?P<extras>\[.*\])?\s*$'
    )

    @classmethod
    def parse(cls, src: str, dist: Distribution | None = None):
        """Parse a single entry point from string `src`

        Entry point syntax follows the form::

            name = some.module:some.attr [extra1, extra2]

        The entry name and module name are required, but the ``:attrs`` and
        ``[extras]`` parts are optional
        """
        m = cls.pattern.match(src)
        if not m:
            msg = "EntryPoint must be in 'name=module:attrs [extras]' format"
            raise ValueError(msg, src)
        res = m.groupdict()
        extras = cls._parse_extras(res['extras'])
        attrs = res['attr'].split('.') if res['attr'] else ()
        return cls(res['name'], res['module'], attrs, extras, dist)

    @classmethod
    def _parse_extras(cls, extras_spec):
        if not extras_spec:
            return ()
        req = Requirement.parse('x' + extras_spec)
        if req.specs:
            raise ValueError()
        return req.extras

    @classmethod
    def parse_group(
        cls,
        group: str,
        lines: _NestedStr,
        dist: Distribution | None = None,
    ):
        """Parse an entry point group"""
        if not MODULE(group):
            raise ValueError("Invalid group name", group)
        this: dict[str, Self] = {}
        for line in yield_lines(lines):
            ep = cls.parse(line, dist)
            if ep.name in this:
                raise ValueError("Duplicate entry point", group, ep.name)
            this[ep.name] = ep
        return this

    @classmethod
    def parse_map(
        cls,
        data: str | Iterable[str] | dict[str, str | Iterable[str]],
        dist: Distribution | None = None,
    ):
        """Parse a map of entry point groups"""
        _data: Iterable[tuple[str | None, str | Iterable[str]]]
        if isinstance(data, dict):
            _data = data.items()
        else:
            _data = split_sections(data)
        maps: dict[str, dict[str, Self]] = {}
        for group, lines in _data:
            if group is None:
                if not lines:
                    continue
                raise ValueError("Entry points must be listed in groups")
            group = group.strip()
            if group in maps:
                raise ValueError("Duplicate group name", group)
            maps[group] = cls.parse_group(group, lines, dist)
        return maps


def _version_from_file(lines):
    """
    Given an iterable of lines from a Metadata file, return
    the value of the Version field, if present, or None otherwise.
    """

    def is_version_line(line):
        return line.lower().startswith('version:')

    version_lines = filter(is_version_line, lines)
    line = next(iter(version_lines), '')
    _, _, value = line.partition(':')
    return safe_version(value.strip()) or None


class Distribution:
    """Wrap an actual or potential sys.path entry w/metadata"""

    PKG_INFO = 'PKG-INFO'

    def __init__(
        self,
        location: str | None = None,
        metadata: _MetadataType = None,
        project_name: str | None = None,
        version: str | None = None,
        py_version: str | None = PY_MAJOR,
        platform: str | None = None,
        precedence: int = EGG_DIST,
    ):
        self.project_name = safe_name(project_name or 'Unknown')
        if version is not None:
            self._version = safe_version(version)
        self.py_version = py_version
        self.platform = platform
        self.location = location
        self.precedence = precedence
        self._provider = metadata or empty_provider

    @classmethod
    def from_location(
        cls,
        location: str,
        basename: StrPath,
        metadata: _MetadataType = None,
        **kw: int,  # We could set `precedence` explicitly, but keeping this as `**kw` for full backwards and subclassing compatibility
    ) -> Distribution:
        project_name, version, py_version, platform = [None] * 4
        basename, ext = os.path.splitext(basename)
        if ext.lower() in _distributionImpl:
            cls = _distributionImpl[ext.lower()]

            match = EGG_NAME(basename)
            if match:
                project_name, version, py_version, platform = match.group(
                    'name', 'ver', 'pyver', 'plat'
                )
        return cls(
            location,
            metadata,
            project_name=project_name,
            version=version,
            py_version=py_version,
            platform=platform,
            **kw,
        )._reload_version()

    def _reload_version(self):
        return self

    @property
    def hashcmp(self):
        return (
            self._forgiving_parsed_version,
            self.precedence,
            self.key,
            self.location,
            self.py_version or '',
            self.platform or '',
        )

    def __hash__(self):
        return hash(self.hashcmp)

    def __lt__(self, other: Distribution):
        return self.hashcmp < other.hashcmp

    def __le__(self, other: Distribution):
        return self.hashcmp <= other.hashcmp

    def __gt__(self, other: Distribution):
        return self.hashcmp > other.hashcmp

    def __ge__(self, other: Distribution):
        return self.hashcmp >= other.hashcmp

    def __eq__(self, other: object):
        if not isinstance(other, self.__class__):
            # It's not a Distribution, so they are not equal
            return False
        return self.hashcmp == other.hashcmp

    def __ne__(self, other: object):
        return not self == other

    # These properties have to be lazy so that we don't have to load any
    # metadata until/unless it's actually needed.  (i.e., some distributions
    # may not know their name or version without loading PKG-INFO)

    @property
    def key(self):
        try:
            return self._key
        except AttributeError:
            self._key = key = self.project_name.lower()
            return key

    @property
    def parsed_version(self):
        if not hasattr(self, "_parsed_version"):
            try:
                self._parsed_version = parse_version(self.version)
            except _packaging_version.InvalidVersion as ex:
                info = f"(package: {self.project_name})"
                if hasattr(ex, "add_note"):
                    ex.add_note(info)  # PEP 678
                    raise
                raise _packaging_version.InvalidVersion(f"{str(ex)} {info}") from None

        return self._parsed_version

    @property
    def _forgiving_parsed_version(self):
        try:
            return self.parsed_version
        except _packaging_version.InvalidVersion as ex:
            self._parsed_version = parse_version(_forgiving_version(self.version))

            notes = "\n".join(getattr(ex, "__notes__", []))  # PEP 678
            msg = f"""!!\n\n
            *************************************************************************
            {str(ex)}\n{notes}

            This is a long overdue deprecation.
            For the time being, `pkg_resources` will use `{self._parsed_version}`
            as a replacement to avoid breaking existing environments,
            but no future compatibility is guaranteed.

            If you maintain package {self.project_name} you should implement
            the relevant changes to adequate the project to PEP 440 immediately.
            *************************************************************************
            \n\n!!
            """
            warnings.warn(msg, DeprecationWarning)

            return self._parsed_version

    @property
    def version(self):
        try:
            return self._version
        except AttributeError as e:
            version = self._get_version()
            if version is None:
                path = self._get_metadata_path_for_display(self.PKG_INFO)
                msg = ("Missing 'Version:' header and/or {} file at path: {}").format(
                    self.PKG_INFO, path
                )
                raise ValueError(msg, self) from e

            return version

    @property
    def _dep_map(self):
        """
        A map of extra to its list of (direct) requirements
        for this distribution, including the null extra.
        """
        try:
            return self.__dep_map
        except AttributeError:
            self.__dep_map = self._filter_extras(self._build_dep_map())
        return self.__dep_map

    @staticmethod
    def _filter_extras(dm: dict[str | None, list[Requirement]]):
        """
        Given a mapping of extras to dependencies, strip off
        environment markers and filter out any dependencies
        not matching the markers.
        """
        for extra in list(filter(None, dm)):
            new_extra: str | None = extra
            reqs = dm.pop(extra)
            new_extra, _, marker = extra.partition(':')
            fails_marker = marker and (
                invalid_marker(marker) or not evaluate_marker(marker)
            )
            if fails_marker:
                reqs = []
            new_extra = safe_extra(new_extra) or None

            dm.setdefault(new_extra, []).extend(reqs)
        return dm

    def _build_dep_map(self):
        dm = {}
        for name in 'requires.txt', 'depends.txt':
            for extra, reqs in split_sections(self._get_metadata(name)):
                dm.setdefault(extra, []).extend(parse_requirements(reqs))
        return dm

    def requires(self, extras: Iterable[str] = ()):
        """List of Requirements needed for this distro if `extras` are used"""
        dm = self._dep_map
        deps: list[Requirement] = []
        deps.extend(dm.get(None, ()))
        for ext in extras:
            try:
                deps.extend(dm[safe_extra(ext)])
            except KeyError as e:
                raise UnknownExtra(
                    "%s has no such extra feature %r" % (self, ext)
                ) from e
        return deps

    def _get_metadata_path_for_display(self, name):
        """
        Return the path to the given metadata file, if available.
        """
        try:
            # We need to access _get_metadata_path() on the provider object
            # directly rather than through this class's __getattr__()
            # since _get_metadata_path() is marked private.
            path = self._provider._get_metadata_path(name)

        # Handle exceptions e.g. in case the distribution's metadata
        # provider doesn't support _get_metadata_path().
        except Exception:
            return '[could not detect]'

        return path

    def _get_metadata(self, name):
        if self.has_metadata(name):
            yield from self.get_metadata_lines(name)

    def _get_version(self):
        lines = self._get_metadata(self.PKG_INFO)
        return _version_from_file(lines)

    def activate(self, path: list[str] | None = None, replace: bool = False):
        """Ensure distribution is importable on `path` (default=sys.path)"""
        if path is None:
            path = sys.path
        self.insert_on(path, replace=replace)
        if path is sys.path and self.location is not None:
            fixup_namespace_packages(self.location)
            for pkg in self._get_metadata('namespace_packages.txt'):
                if pkg in sys.modules:
                    declare_namespace(pkg)

    def egg_name(self):
        """Return what this distribution's standard .egg filename should be"""
        filename = "%s-%s-py%s" % (
            to_filename(self.project_name),
            to_filename(self.version),
            self.py_version or PY_MAJOR,
        )

        if self.platform:
            filename += '-' + self.platform
        return filename

    def __repr__(self):
        if self.location:
            return "%s (%s)" % (self, self.location)
        else:
            return str(self)

    def __str__(self):
        try:
            version = getattr(self, 'version', None)
        except ValueError:
            version = None
        version = version or "[unknown version]"
        return "%s %s" % (self.project_name, version)

    def __getattr__(self, attr):
        """Delegate all unrecognized public attributes to .metadata provider"""
        if attr.startswith('_'):
            raise AttributeError(attr)
        return getattr(self._provider, attr)

    def __dir__(self):
        return list(
            set(super().__dir__())
            | set(attr for attr in self._provider.__dir__() if not attr.startswith('_'))
        )

    @classmethod
    def from_filename(
        cls,
        filename: StrPath,
        metadata: _MetadataType = None,
        **kw: int,  # We could set `precedence` explicitly, but keeping this as `**kw` for full backwards and subclassing compatibility
    ):
        return cls.from_location(
            _normalize_cached(filename), os.path.basename(filename), metadata, **kw
        )

    def as_requirement(self):
        """Return a ``Requirement`` that matches this distribution exactly"""
        if isinstance(self.parsed_version, _packaging_version.Version):
            spec = "%s==%s" % (self.project_name, self.parsed_version)
        else:
            spec = "%s===%s" % (self.project_name, self.parsed_version)

        return Requirement.parse(spec)

    def load_entry_point(self, group: str, name: str):
        """Return the `name` entry point of `group` or raise ImportError"""
        ep = self.get_entry_info(group, name)
        if ep is None:
            raise ImportError("Entry point %r not found" % ((group, name),))
        return ep.load()

    def get_entry_map(self, group: str | None = None):
        """Return the entry point map for `group`, or the full entry map"""
        if not hasattr(self, "_ep_map"):
            self._ep_map = EntryPoint.parse_map(
                self._get_metadata('entry_points.txt'), self
            )
        if group is not None:
            return self._ep_map.get(group, {})
        return self._ep_map

    def get_entry_info(self, group: str, name: str):
        """Return the EntryPoint object for `group`+`name`, or ``None``"""
        return self.get_entry_map(group).get(name)

    # FIXME: 'Distribution.insert_on' is too complex (13)
    def insert_on(  # noqa: C901
        self,
        path: list[str],
        loc=None,
        replace: bool = False,
    ):
        """Ensure self.location is on path

        If replace=False (default):
            - If location is already in path anywhere, do nothing.
            - Else:
              - If it's an egg and its parent directory is on path,
                insert just ahead of the parent.
              - Else: add to the end of path.
        If replace=True:
            - If location is already on path anywhere (not eggs)
              or higher priority than its parent (eggs)
              do nothing.
            - Else:
              - If it's an egg and its parent directory is on path,
                insert just ahead of the parent,
                removing any lower-priority entries.
              - Else: add it to the front of path.
        """

        loc = loc or self.location
        if not loc:
            return

        nloc = _normalize_cached(loc)
        bdir = os.path.dirname(nloc)
        npath = [(p and _normalize_cached(p) or p) for p in path]

        for p, item in enumerate(npath):
            if item == nloc:
                if replace:
                    break
                else:
                    # don't modify path (even removing duplicates) if
                    # found and not replace
                    return
            elif item == bdir and self.precedence == EGG_DIST:
                # if it's an .egg, give it precedence over its directory
                # UNLESS it's already been added to sys.path and replace=False
                if (not replace) and nloc in npath[p:]:
                    return
                if path is sys.path:
                    self.check_version_conflict()
                path.insert(p, loc)
                npath.insert(p, nloc)
                break
        else:
            if path is sys.path:
                self.check_version_conflict()
            if replace:
                path.insert(0, loc)
            else:
                path.append(loc)
            return

        # p is the spot where we found or inserted loc; now remove duplicates
        while True:
            try:
                np = npath.index(nloc, p + 1)
            except ValueError:
                break
            else:
                del npath[np], path[np]
                # ha!
                p = np

        return

    def check_version_conflict(self):
        if self.key == 'setuptools':
            # ignore the inevitable setuptools self-conflicts  :(
            return

        nsp = dict.fromkeys(self._get_metadata('namespace_packages.txt'))
        loc = normalize_path(self.location)
        for modname in self._get_metadata('top_level.txt'):
            if (
                modname not in sys.modules
                or modname in nsp
                or modname in _namespace_packages
            ):
                continue
            if modname in ('pkg_resources', 'setuptools', 'site'):
                continue
            fn = getattr(sys.modules[modname], '__file__', None)
            if fn and (
                normalize_path(fn).startswith(loc) or fn.startswith(self.location)
            ):
                continue
            issue_warning(
                "Module %s was already imported from %s, but %s is being added"
                " to sys.path" % (modname, fn, self.location),
            )

    def has_version(self):
        try:
            self.version
        except ValueError:
            issue_warning("Unbuilt egg for " + repr(self))
            return False
        except SystemError:
            # TODO: remove this except clause when python/cpython#103632 is fixed.
            return False
        return True

    def clone(self, **kw: str | int | IResourceProvider | None):
        """Copy this distribution, substituting in any changed keyword args"""
        names = 'project_name version py_version platform location precedence'
        for attr in names.split():
            kw.setdefault(attr, getattr(self, attr, None))
        kw.setdefault('metadata', self._provider)
        # Unsafely unpacking. But keeping **kw for backwards and subclassing compatibility
        return self.__class__(**kw)  # type:ignore[arg-type]

    @property
    def extras(self):
        return [dep for dep in self._dep_map if dep]


class EggInfoDistribution(Distribution):
    def _reload_version(self):
        """
        Packages installed by distutils (e.g. numpy or scipy),
        which uses an old safe_version, and so
        their version numbers can get mangled when
        converted to filenames (e.g., 1.11.0.dev0+2329eae to
        1.11.0.dev0_2329eae). These distributions will not be
        parsed properly
        downstream by Distribution and safe_version, so
        take an extra step and try to get the version number from
        the metadata file itself instead of the filename.
        """
        md_version = self._get_version()
        if md_version:
            self._version = md_version
        return self


class DistInfoDistribution(Distribution):
    """
    Wrap an actual or potential sys.path entry
    w/metadata, .dist-info style.
    """

    PKG_INFO = 'METADATA'
    EQEQ = re.compile(r"([\(,])\s*(\d.*?)\s*([,\)])")

    @property
    def _parsed_pkg_info(self):
        """Parse and cache metadata"""
        try:
            return self._pkg_info
        except AttributeError:
            metadata = self.get_metadata(self.PKG_INFO)
            self._pkg_info = email.parser.Parser().parsestr(metadata)
            return self._pkg_info

    @property
    def _dep_map(self):
        try:
            return self.__dep_map
        except AttributeError:
            self.__dep_map = self._compute_dependencies()
            return self.__dep_map

    def _compute_dependencies(self) -> dict[str | None, list[Requirement]]:
        """Recompute this distribution's dependencies."""
        self.__dep_map: dict[str | None, list[Requirement]] = {None: []}

        reqs: list[Requirement] = []
        # Including any condition expressions
        for req in self._parsed_pkg_info.get_all('Requires-Dist') or []:
            reqs.extend(parse_requirements(req))

        def reqs_for_extra(extra):
            for req in reqs:
                if not req.marker or req.marker.evaluate({'extra': extra}):
                    yield req

        common = types.MappingProxyType(dict.fromkeys(reqs_for_extra(None)))
        self.__dep_map[None].extend(common)

        for extra in self._parsed_pkg_info.get_all('Provides-Extra') or []:
            s_extra = safe_extra(extra.strip())
            self.__dep_map[s_extra] = [
                r for r in reqs_for_extra(extra) if r not in common
            ]

        return self.__dep_map


_distributionImpl = {
    '.egg': Distribution,
    '.egg-info': EggInfoDistribution,
    '.dist-info': DistInfoDistribution,
}


def issue_warning(*args, **kw):
    level = 1
    g = globals()
    try:
        # find the first stack frame that is *not* code in
        # the pkg_resources module, to use for the warning
        while sys._getframe(level).f_globals is g:
            level += 1
    except ValueError:
        pass
    warnings.warn(stacklevel=level + 1, *args, **kw)


def parse_requirements(strs: _NestedStr):
    """
    Yield ``Requirement`` objects for each specification in `strs`.

    `strs` must be a string, or a (possibly-nested) iterable thereof.
    """
    return map(Requirement, join_continuation(map(drop_comment, yield_lines(strs))))


class RequirementParseError(_packaging_requirements.InvalidRequirement):
    "Compatibility wrapper for InvalidRequirement"


class Requirement(_packaging_requirements.Requirement):
    def __init__(self, requirement_string: str):
        """DO NOT CALL THIS UNDOCUMENTED METHOD; use Requirement.parse()!"""
        super().__init__(requirement_string)
        self.unsafe_name = self.name
        project_name = safe_name(self.name)
        self.project_name, self.key = project_name, project_name.lower()
        self.specs = [(spec.operator, spec.version) for spec in self.specifier]
        # packaging.requirements.Requirement uses a set for its extras. We use a variable-length tuple
        self.extras: tuple[str] = tuple(map(safe_extra, self.extras))
        self.hashCmp = (
            self.key,
            self.url,
            self.specifier,
            frozenset(self.extras),
            str(self.marker) if self.marker else None,
        )
        self.__hash = hash(self.hashCmp)

    def __eq__(self, other: object):
        return isinstance(other, Requirement) and self.hashCmp == other.hashCmp

    def __ne__(self, other):
        return not self == other

    def __contains__(self, item: Distribution | str | tuple[str, ...]) -> bool:
        if isinstance(item, Distribution):
            if item.key != self.key:
                return False

            item = item.version

        # Allow prereleases always in order to match the previous behavior of
        # this method. In the future this should be smarter and follow PEP 440
        # more accurately.
        return self.specifier.contains(item, prereleases=True)

    def __hash__(self):
        return self.__hash

    def __repr__(self):
        return "Requirement.parse(%r)" % str(self)

    @staticmethod
    def parse(s: str | Iterable[str]):
        (req,) = parse_requirements(s)
        return req


def _always_object(classes):
    """
    Ensure object appears in the mro even
    for old-style classes.
    """
    if object not in classes:
        return classes + (object,)
    return classes


def _find_adapter(registry: Mapping[type, _AdapterT], ob: object) -> _AdapterT:
    """Return an adapter factory for `ob` from `registry`"""
    types = _always_object(inspect.getmro(getattr(ob, '__class__', type(ob))))
    for t in types:
        if t in registry:
            return registry[t]
    # _find_adapter would previously return None, and immediately be called.
    # So we're raising a TypeError to keep backward compatibility if anyone depended on that behaviour.
    raise TypeError(f"Could not find adapter for {registry} and {ob}")


def ensure_directory(path: StrOrBytesPath):
    """Ensure that the parent directory of `path` exists"""
    dirname = os.path.dirname(path)
    os.makedirs(dirname, exist_ok=True)


def _bypass_ensure_directory(path):
    """Sandbox-bypassing version of ensure_directory()"""
    if not WRITE_SUPPORT:
        raise OSError('"os.mkdir" not supported on this platform.')
    dirname, filename = split(path)
    if dirname and filename and not isdir(dirname):
        _bypass_ensure_directory(dirname)
        try:
            mkdir(dirname, 0o755)
        except FileExistsError:
            pass


def split_sections(s: _NestedStr) -> Iterator[tuple[str | None, list[str]]]:
    """Split a string or iterable thereof into (section, content) pairs

    Each ``section`` is a stripped version of the section header ("[section]")
    and each ``content`` is a list of stripped lines excluding blank lines and
    comment-only lines.  If there are any such lines before the first section
    header, they're returned in a first ``section`` of ``None``.
    """
    section = None
    content = []
    for line in yield_lines(s):
        if line.startswith("["):
            if line.endswith("]"):
                if section or content:
                    yield section, content
                section = line[1:-1].strip()
                content = []
            else:
                raise ValueError("Invalid section heading", line)
        else:
            content.append(line)

    # wrap up last segment
    yield section, content


def _mkstemp(*args, **kw):
    old_open = os.open
    try:
        # temporarily bypass sandboxing
        os.open = os_open
        return tempfile.mkstemp(*args, **kw)
    finally:
        # and then put it back
        os.open = old_open


# Silence the PEP440Warning by default, so that end users don't get hit by it
# randomly just because they use pkg_resources. We want to append the rule
# because we want earlier uses of filterwarnings to take precedence over this
# one.
warnings.filterwarnings("ignore", category=PEP440Warning, append=True)


class PkgResourcesDeprecationWarning(Warning):
    """
    Base class for warning about deprecations in ``pkg_resources``

    This class is not derived from ``DeprecationWarning``, and as such is
    visible by default.
    """


# from jaraco.functools 1.3
def _call_aside(f, *args, **kwargs):
    f(*args, **kwargs)
    return f


@_call_aside
def _initialize(g=globals()):
    "Set up global resource manager (deliberately not state-saved)"
    manager = ResourceManager()
    g['_manager'] = manager
    g.update(
        (name, getattr(manager, name))
        for name in dir(manager)
        if not name.startswith('_')
    )


@_call_aside
def _initialize_master_working_set():
    """
    Prepare the master working set and make the ``require()``
    API available.

    This function has explicit effects on the global state
    of pkg_resources. It is intended to be invoked once at
    the initialization of this module.

    Invocation by other packages is unsupported and done
    at their own risk.
    """
    working_set = _declare_state('object', 'working_set', WorkingSet._build_master())

    require = working_set.require
    iter_entry_points = working_set.iter_entry_points
    add_activation_listener = working_set.subscribe
    run_script = working_set.run_script
    # backward compatibility
    run_main = run_script
    # Activate all distributions already on sys.path with replace=False and
    # ensure that all distributions added to the working set in the future
    # (e.g. by calling ``require()``) will get activated as well,
    # with higher priority (replace=True).
    tuple(dist.activate(replace=False) for dist in working_set)
    add_activation_listener(
        lambda dist: dist.activate(replace=True),
        existing=False,
    )
    working_set.entries = []
    # match order
    list(map(working_set.add_entry, sys.path))
    globals().update(locals())


if TYPE_CHECKING:
    # All of these are set by the @_call_aside methods above
    __resource_manager = ResourceManager()  # Won't exist at runtime
    resource_exists = __resource_manager.resource_exists
    resource_isdir = __resource_manager.resource_isdir
    resource_filename = __resource_manager.resource_filename
    resource_stream = __resource_manager.resource_stream
    resource_string = __resource_manager.resource_string
    resource_listdir = __resource_manager.resource_listdir
    set_extraction_path = __resource_manager.set_extraction_path
    cleanup_resources = __resource_manager.cleanup_resources

    working_set = WorkingSet()
    require = working_set.require
    iter_entry_points = working_set.iter_entry_points
    add_activation_listener = working_set.subscribe
    run_script = working_set.run_script
    run_main = run_script


#  ---- Ported from ``setuptools`` to avoid introducing an import inter-dependency ----
LOCALE_ENCODING = "locale" if sys.version_info >= (3, 10) else None


def _read_utf8_with_fallback(file: str, fallback_encoding=LOCALE_ENCODING) -> str:
    """See setuptools.unicode_utils._read_utf8_with_fallback"""
    try:
        with open(file, "r", encoding="utf-8") as f:
            return f.read()
    except UnicodeDecodeError:  # pragma: no cover
        msg = f"""\
        ********************************************************************************
        `encoding="utf-8"` fails with {file!r}, trying `encoding={fallback_encoding!r}`.

        This fallback behaviour is considered **deprecated** and future versions of
        `setuptools/pkg_resources` may not implement it.

        Please encode {file!r} with "utf-8" to ensure future builds will succeed.

        If this file was produced by `setuptools` itself, cleaning up the cached files
        and re-building/re-installing the package with a newer version of `setuptools`
        (e.g. by updating `build-system.requires` in its `pyproject.toml`)
        might solve the problem.
        ********************************************************************************
        """
        # TODO: Add a deadline?
        #       See comment in setuptools.unicode_utils._Utf8EncodingNeeded
        warnings.warn(msg, PkgResourcesDeprecationWarning, stacklevel=2)
        with open(file, "r", encoding=fallback_encoding) as f:
            return f.read()<|MERGE_RESOLUTION|>--- conflicted
+++ resolved
@@ -732,11 +732,7 @@
 
             for key in self.entry_keys[item]:
                 if key not in seen:
-<<<<<<< HEAD
                     seen.add(key)
-=======
-                    seen[key] = True
->>>>>>> 22993191
                     yield self.by_key[key]
 
     def add(
