[run]
source =
	setuptools
	pkg_resources
omit =
	# leading `*/` for pytest-dev/pytest-cov#456
<<<<<<< HEAD
	*/.tox/*
	*/pep517-build-env-*

	# local
	*/_validate_pyproject/*  # generated code, tested in `validate-pyproject`
=======
	*/_vendor/*
	*/_distutils/tests/*
>>>>>>> 4952a1a1

[report]
show_missing = True
skip_covered = True<|MERGE_RESOLUTION|>--- conflicted
+++ resolved
@@ -4,17 +4,9 @@
 	pkg_resources
 omit =
 	# leading `*/` for pytest-dev/pytest-cov#456
-<<<<<<< HEAD
-	*/.tox/*
-	*/pep517-build-env-*
-
-	# local
-	*/_validate_pyproject/*  # generated code, tested in `validate-pyproject`
-=======
 	*/_vendor/*
 	*/_distutils/tests/*
->>>>>>> 4952a1a1
+	*/_validate_pyproject/*  # generated code, tested in `validate-pyproject`
 
 [report]
-show_missing = True
-skip_covered = True+show_missing = True